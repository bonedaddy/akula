use super::{analysis_cache::AnalysisCache, root_hash, tracer::Tracer};
use crate::{
    chain::{
        intrinsic_gas::*,
        protocol_param::{fee, param},
    },
    consensus::*,
    execution::{evm::StatusCode, evmglue},
    h256_to_u256,
    models::*,
    state::IntraBlockState,
    State,
};
use anyhow::Context;
use std::cmp::min;
use TransactionAction;

pub struct ExecutionProcessor<'r, 'tracer, 'analysis, 'e, 'h, 'b, 'c, S>
where
    S: State,
{
    state: IntraBlockState<'r, S>,
    tracer: &'tracer mut dyn Tracer,
    analysis_cache: &'analysis mut AnalysisCache,
    engine: &'e mut dyn Consensus,
    header: &'h PartialHeader,
    block: &'b BlockBodyWithSenders,
    block_spec: &'c BlockExecutionSpec,
    cumulative_gas_used: u64,
}

impl<'r, 'tracer, 'analysis, 'e, 'h, 'b, 'c, S>
    ExecutionProcessor<'r, 'tracer, 'analysis, 'e, 'h, 'b, 'c, S>
where
    S: State,
{
    pub fn new(
        state: &'r mut S,
        tracer: &'tracer mut dyn Tracer,
        analysis_cache: &'analysis mut AnalysisCache,
        engine: &'e mut dyn Consensus,
        header: &'h PartialHeader,
        block: &'b BlockBodyWithSenders,
        block_spec: &'c BlockExecutionSpec,
    ) -> Self {
        Self {
            state: IntraBlockState::new(state),
            tracer,
            analysis_cache,
            engine,
            header,
            block,
            block_spec,
            cumulative_gas_used: 0,
        }
    }

    fn available_gas(&self) -> u64 {
        self.header.gas_limit - self.cumulative_gas_used
    }

    pub(crate) fn state(&mut self) -> &mut IntraBlockState<'r, S> {
        &mut self.state
    }

    pub(crate) fn into_state(self) -> IntraBlockState<'r, S> {
        self.state
    }

    pub fn validate_transaction(&mut self, tx: &MessageWithSender) -> anyhow::Result<()> {
        pre_validate_transaction(
            tx,
            self.block_spec.params.chain_id,
            self.header.base_fee_per_gas,
        )
        .expect("Tx must have been prevalidated");

        if self.state.get_code_hash(tx.sender)? != EMPTY_HASH {
            return Err(ValidationError::SenderNoEOA { sender: tx.sender }.into());
        }

        let expected_nonce = self.state.get_nonce(tx.sender)?;
        if expected_nonce != tx.nonce() {
            return Err(ValidationError::WrongNonce {
                account: tx.sender,
                expected: expected_nonce,
                got: tx.nonce(),
            }
            .into());
        }

        // https://github.com/ethereum/EIPs/pull/3594
        let max_gas_cost = U512::from(tx.gas_limit())
            * U512::from(ethereum_types::U256::from(
                tx.max_fee_per_gas().to_be_bytes(),
            ));
        // See YP, Eq (57) in Section 6.2 "Execution"
        let v0 = max_gas_cost + U512::from(ethereum_types::U256::from(tx.value().to_be_bytes()));
        let available_balance =
            ethereum_types::U256::from(self.state.get_balance(tx.sender)?.to_be_bytes()).into();
        if available_balance < v0 {
            return Err(ValidationError::InsufficientFunds {
                account: tx.sender,
                available: available_balance,
                required: v0,
            }
            .into());
        }

        let available_gas = self.available_gas();
        if available_gas < tx.gas_limit() {
            // Corresponds to the final condition of Eq (58) in Yellow Paper Section 6.2 "Execution".
            // The sum of the transaction’s gas limit and the gas utilized in this block prior
            // must be no greater than the block’s gas limit.
            return Err(ValidationError::BlockGasLimitExceeded {
                available: available_gas,
                required: tx.gas_limit(),
            }
            .into());
        }

        Ok(())
    }

    fn execute_transaction(&mut self, txn: &MessageWithSender) -> anyhow::Result<Receipt> {
        let rev = self.block_spec.revision;

        self.state.clear_journal_and_substate();

        self.state.access_account(txn.sender);

        let base_fee_per_gas = self.header.base_fee_per_gas.unwrap_or(U256::ZERO);
        let effective_gas_price = txn.effective_gas_price(base_fee_per_gas);
        self.state.subtract_from_balance(
            txn.sender,
            U256::from(txn.gas_limit()) * effective_gas_price,
        )?;

        if let TransactionAction::Call(to) = txn.action() {
            self.state.access_account(to);
            // EVM itself increments the nonce for contract creation
            self.state.set_nonce(txn.sender, txn.nonce() + 1)?;
        }

        for entry in &*txn.access_list() {
            self.state.access_account(entry.address);
            for &key in &entry.slots {
                self.state.access_storage(entry.address, h256_to_u256(key));
            }
        }

        let g0 = intrinsic_gas(txn, rev >= Revision::Homestead, rev >= Revision::Istanbul);
        let gas = u128::from(txn.gas_limit())
            .checked_sub(g0)
            .ok_or(ValidationError::IntrinsicGas)?
            .try_into()
            .unwrap();

        let vm_res = evmglue::execute(
            &mut self.state,
            // https://github.com/rust-lang/rust-clippy/issues/7846
            #[allow(clippy::needless_option_as_deref)]
            self.tracer,
            self.analysis_cache,
            self.header,
            self.block_spec,
            txn,
            gas,
        )?;

        let gas_used = txn.gas_limit() - self.refund_gas(txn, vm_res.gas_left as u64)?;

        // award the miner
        let priority_fee_per_gas = txn.priority_fee_per_gas(base_fee_per_gas);
        self.state.add_to_balance(
            self.header.beneficiary,
            U256::from(gas_used) * priority_fee_per_gas,
        )?;

        self.state.destruct_selfdestructs()?;
        if rev >= Revision::Spurious {
            self.state.destruct_touched_dead()?;
        }

        self.state.finalize_transaction();

        self.cumulative_gas_used += gas_used;

        Ok(Receipt {
            tx_type: txn.tx_type(),
            success: vm_res.status_code == StatusCode::Success,
            cumulative_gas_used: self.cumulative_gas_used,
            bloom: logs_bloom(self.state.logs()),
            logs: self.state.logs().to_vec(),
        })
    }

    pub fn execute_block_no_post_validation(&mut self) -> anyhow::Result<Vec<Receipt>> {
        let mut receipts = Vec::with_capacity(self.block.transactions.len());

        for (&address, &balance) in &self.block_spec.balance_changes {
            self.state.set_balance(address, balance)?;
        }

        for (i, txn) in self.block.transactions.iter().enumerate() {
            self.validate_transaction(txn)
                .with_context(|| format!("Failed to validate tx #{}", i))?;
            receipts.push(self.execute_transaction(txn)?);
        }

        for change in
            self.engine
                .finalize(self.header, &self.block.ommers, self.block_spec.revision)?
        {
            match change {
                FinalizationChange::Reward { address, amount } => {
                    self.state.add_to_balance(address, amount)?;
                }
            }
        }

        Ok(receipts)
    }

    pub fn execute_and_write_block(mut self) -> anyhow::Result<Vec<Receipt>> {
        let receipts = self.execute_block_no_post_validation()?;

        let gas_used = receipts.last().map(|r| r.cumulative_gas_used).unwrap_or(0);

        if gas_used != self.header.gas_used {
            let transactions = receipts
                .into_iter()
                .enumerate()
                .fold(
                    (Vec::new(), 0),
                    |(mut receipts, last_gas_used), (i, receipt)| {
                        let gas_used = receipt.cumulative_gas_used - last_gas_used;
                        receipts.push((i, gas_used));
                        (receipts, receipt.cumulative_gas_used)
                    },
                )
                .0;
            return Err(ValidationError::WrongBlockGas {
                expected: self.header.gas_used,
                got: gas_used,
                transactions,
            }
            .into());
        }

        let block_num = self.header.number;
        let rev = self.block_spec.revision;

        if rev >= Revision::Byzantium {
            let expected = root_hash(&receipts);
            if expected != self.header.receipts_root {
                return Err(ValidationError::WrongReceiptsRoot {
                    expected,
                    got: self.header.receipts_root,
                }
                .into());
            }
        }

        let expected_logs_bloom = receipts
            .iter()
            .fold(Bloom::zero(), |bloom, r| bloom | r.bloom);
        if expected_logs_bloom != self.header.logs_bloom {
            return Err(ValidationError::WrongLogsBloom {
                expected: expected_logs_bloom,
                got: self.header.logs_bloom,
            }
            .into());
        }

        self.state.write_to_db(block_num)?;

        Ok(receipts)
    }

    fn refund_gas(&mut self, txn: &MessageWithSender, mut gas_left: u64) -> anyhow::Result<u64> {
        let mut refund = self.state.get_refund();
        if self.block_spec.revision < Revision::London {
            refund += fee::R_SELF_DESTRUCT * self.state.number_of_self_destructs() as u64;
        }
        let max_refund_quotient = if self.block_spec.revision >= Revision::London {
            param::MAX_REFUND_QUOTIENT_LONDON
        } else {
            param::MAX_REFUND_QUOTIENT_FRONTIER
        };
        let max_refund = (txn.gas_limit() - gas_left) / max_refund_quotient;
        refund = min(refund, max_refund);
        gas_left += refund;

        let base_fee_per_gas = self.header.base_fee_per_gas.unwrap_or(U256::ZERO);
        let effective_gas_price = txn.effective_gas_price(base_fee_per_gas);
        self.state
            .add_to_balance(txn.sender, U256::from(gas_left) * effective_gas_price)?;

        Ok(gas_left)
    }
}

#[cfg(test)]
mod tests {
    use super::*;
<<<<<<< HEAD
    use crate::{execution::address::create_address, res::chainspec::MAINNET, InMemoryState};
=======
    use crate::{
        execution::{address::create_address, tracer::NoopTracer},
        res::chainspec::MAINNET,
        InMemoryState,
    };
>>>>>>> 98409ac1
    use bytes::Bytes;
    use bytes_literal::bytes;
    use hex_literal::hex;

    #[test]
    fn zero_gas_price() {
        let header = PartialHeader {
            number: 2_687_232.into(),
            gas_limit: 3_303_221,
            beneficiary: hex!("4bb96091ee9d802ed039c4d1a5f6216f90f81b01").into(),
            ..PartialHeader::empty()
        };
        let block = Default::default();

        // The sender does not exist
        let sender = hex!("004512399a230565b99be5c3b0030a56f3ace68c").into();

        let txn = MessageWithSender {
            message: Message::Legacy {
                chain_id: None,
                nonce: 0,
                gas_price: U256::ZERO,
                gas_limit: 764_017,
                action: TransactionAction::Create,
                value: U256::ZERO,
                input: hex!("606060").to_vec().into(),
            },
            sender,
        };

        let mut state = InMemoryState::default();
        let mut analysis_cache = AnalysisCache::default();
        let mut engine = engine_factory(MAINNET.clone()).unwrap();
        let block_spec = MAINNET.collect_block_spec(header.number);
<<<<<<< HEAD
        let mut processor = ExecutionProcessor::new(
            &mut state,
            None,
=======
        let mut tracer = NoopTracer;
        let mut processor = ExecutionProcessor::new(
            &mut state,
            &mut tracer,
>>>>>>> 98409ac1
            &mut analysis_cache,
            &mut *engine,
            &header,
            &block,
            &block_spec,
        );

        let receipt = processor.execute_transaction(&txn).unwrap();
        assert!(receipt.success);
    }

    #[test]
    fn eip3607_reject_transactions_from_senders_with_deployed_code() {
        let header = PartialHeader {
            number: 1.into(),
            gas_limit: 3_000_000,
            ..PartialHeader::empty()
        };

        let sender = hex!("71562b71999873DB5b286dF957af199Ec94617F7").into();

        let tx = MessageWithSender {
            sender,
            message: Message::Legacy {
                chain_id: None,
                nonce: 0,
                gas_price: 50.as_u256() * GIGA.as_u256(),
                gas_limit: 90_000,
                action: TransactionAction::Call(
                    hex!("e5ef458d37212a06e3f59d40c454e76150ae7c32").into(),
                ),
                value: 1_027_501_080.as_u256() * GIGA.as_u256(),
                input: Bytes::new(),
            },
        };

        let block = Default::default();

        let mut state = InMemoryState::default();
        let mut analysis_cache = AnalysisCache::default();
        let mut engine = engine_factory(MAINNET.clone()).unwrap();
        let block_spec = MAINNET.collect_block_spec(header.number);
<<<<<<< HEAD
        let mut processor = ExecutionProcessor::new(
            &mut state,
            None,
=======
        let mut tracer = NoopTracer;
        let mut processor = ExecutionProcessor::new(
            &mut state,
            &mut tracer,
>>>>>>> 98409ac1
            &mut analysis_cache,
            &mut *engine,
            &header,
            &block,
            &block_spec,
        );

        processor
            .state
            .add_to_balance(sender, U256::from(10 * ETHER))
            .unwrap();
        processor
            .state
            .set_code(sender, bytes!("B0B0FACE"))
            .unwrap();

        processor.validate_transaction(&tx).unwrap_err();
    }

    #[test]
    fn no_refund_on_error() {
        let header = PartialHeader {
            number: 10_050_107.into(),
            gas_limit: 328_646,
            beneficiary: hex!("5146556427ff689250ed1801a783d12138c3dd5e").into(),
            ..PartialHeader::empty()
        };
        let block = Default::default();
        let caller = hex!("834e9b529ac9fa63b39a06f8d8c9b0d6791fa5df").into();
        let nonce = 3;

        // This contract initially sets its 0th storage to 0x2a.
        // When called, it updates the 0th storage to the input provided.
        let code = hex!("602a60005560098060106000396000f36000358060005531");
        // https://github.com/CoinCulture/evm-tools
        // 0      PUSH1  => 2a
        // 2      PUSH1  => 00
        // 4      SSTORE
        // 5      PUSH1  => 09
        // 7      DUP1
        // 8      PUSH1  => 10
        // 10     PUSH1  => 00
        // 12     CODECOPY
        // 13     PUSH1  => 00
        // 15     RETURN
        // ---------------------------
        // 16     PUSH1  => 00
        // 18     CALLDATALOAD
        // 19     DUP1
        // 20     PUSH1  => 00
        // 22     SSTORE
        // 23     BALANCE

        let mut state = InMemoryState::default();
        let mut analysis_cache = AnalysisCache::default();
        let mut engine = engine_factory(MAINNET.clone()).unwrap();
        let block_spec = MAINNET.collect_block_spec(header.number);
<<<<<<< HEAD
        let mut processor = ExecutionProcessor::new(
            &mut state,
            None,
=======
        let mut tracer = NoopTracer;
        let mut processor = ExecutionProcessor::new(
            &mut state,
            &mut tracer,
>>>>>>> 98409ac1
            &mut analysis_cache,
            &mut *engine,
            &header,
            &block,
            &block_spec,
        );

        let t = |action, input, nonce, gas_limit| MessageWithSender {
            message: Message::EIP1559 {
                chain_id: MAINNET.params.chain_id,
                nonce,
                max_priority_fee_per_gas: U256::ZERO,
                max_fee_per_gas: U256::from(59 * GIGA),
                gas_limit,
                action,
                value: U256::ZERO,
                input,
                access_list: Default::default(),
            },
            sender: caller,
        };

        let txn = (t)(
            TransactionAction::Create,
            code.to_vec().into(),
            nonce,
            103_858,
        );

        processor.state().add_to_balance(caller, ETHER).unwrap();
        processor.state().set_nonce(caller, nonce).unwrap();

        let receipt1 = processor.execute_transaction(&txn).unwrap();
        assert!(receipt1.success);

        // Call the newly created contract
        // It should run SSTORE(0,0) with a potential refund
        // But then there's not enough gas for the BALANCE operation
        let txn = (t)(
            TransactionAction::Call(create_address(caller, nonce)),
            vec![].into(),
            nonce + 1,
            fee::G_TRANSACTION + 5_020,
        );

        let receipt2 = processor.execute_transaction(&txn).unwrap();
        assert!(!receipt2.success);
        assert_eq!(
            receipt2.cumulative_gas_used - receipt1.cumulative_gas_used,
            txn.gas_limit()
        );
    }

    #[test]
    fn selfdestruct() {
        let header = PartialHeader {
            number: 1_487_375.into(),
            gas_limit: 4_712_388,
            beneficiary: hex!("61c808d82a3ac53231750dadc13c777b59310bd9").into(),
            ..PartialHeader::empty()
        };
        let block = Default::default();
        let suicidal_address = hex!("6d20c1c07e56b7098eb8c50ee03ba0f6f498a91d").into();
        let caller_address = hex!("4bf2054ffae7a454a35fd8cf4be21b23b1f25a6f").into();
        let originator = hex!("5a0b54d5dc17e0aadc383d2db43b0a0d3e029c4c").into();

        // The contract self-destructs if called with zero value.
        let suicidal_code = hex!("346007576000ff5b");
        // https://github.com/CoinCulture/evm-tools
        // 0      CALLVALUE
        // 1      PUSH1  => 07
        // 3      JUMPI
        // 4      PUSH1  => 00
        // 6      SUICIDE
        // 7      JUMPDEST

        // The caller calls the input contract three times:
        // twice with zero value and once with non-zero value.
        let caller_code =
            hex!("600080808080803561eeeef150600080808080803561eeeef15060008080806005813561eeeef1");
        // https://github.com/CoinCulture/evm-tools
        // 0      PUSH1  => 00
        // 2      DUP1
        // 3      DUP1
        // 4      DUP1
        // 5      DUP1
        // 6      DUP1
        // 7      CALLDATALOAD
        // 8      PUSH2  => eeee
        // 11     CALL
        // 12     POP
        // 13     PUSH1  => 00
        // 15     DUP1
        // 16     DUP1
        // 17     DUP1
        // 18     DUP1
        // 19     DUP1
        // 20     CALLDATALOAD
        // 21     PUSH2  => eeee
        // 24     CALL
        // 25     POP
        // 26     PUSH1  => 00
        // 28     DUP1
        // 29     DUP1
        // 30     DUP1
        // 31     PUSH1  => 05
        // 33     DUP2
        // 34     CALLDATALOAD
        // 35     PUSH2  => eeee
        // 38     CALL

        let mut state = InMemoryState::default();
        let mut analysis_cache = AnalysisCache::default();
        let mut engine = engine_factory(MAINNET.clone()).unwrap();
        let block_spec = MAINNET.collect_block_spec(header.number);
<<<<<<< HEAD
        let mut processor = ExecutionProcessor::new(
            &mut state,
            None,
=======
        let mut tracer = NoopTracer;
        let mut processor = ExecutionProcessor::new(
            &mut state,
            &mut tracer,
>>>>>>> 98409ac1
            &mut analysis_cache,
            &mut *engine,
            &header,
            &block,
            &block_spec,
        );

        processor.state().add_to_balance(originator, ETHER).unwrap();
        processor
            .state()
            .set_code(caller_address, caller_code.to_vec().into())
            .unwrap();
        processor
            .state()
            .set_code(suicidal_address, suicidal_code.to_vec().into())
            .unwrap();

        let t = |action, input, nonce| MessageWithSender {
            message: Message::EIP1559 {
                chain_id: MAINNET.params.chain_id,
                nonce,
                max_priority_fee_per_gas: U256::from(20 * GIGA),
                max_fee_per_gas: U256::from(20 * GIGA),
                gas_limit: 100_000,
                action,
                value: U256::ZERO,
                input,
                access_list: Default::default(),
            },
            sender: originator,
        };

        let txn = (t)(
            TransactionAction::Call(caller_address),
            H256::from(suicidal_address).0.to_vec().into(),
            0,
        );

        let receipt1 = processor.execute_transaction(&txn).unwrap();
        assert!(receipt1.success);

        assert!(!processor.state().exists(suicidal_address).unwrap());

        // Now the contract is self-destructed, this is a simple value transfer
        let txn = (t)(TransactionAction::Call(suicidal_address), vec![].into(), 1);

        let receipt2 = processor.execute_transaction(&txn).unwrap();
        assert!(receipt2.success);

        assert!(processor.state().exists(suicidal_address).unwrap());
        assert_eq!(
            processor.state().get_balance(suicidal_address).unwrap(),
            U256::ZERO
        );

        assert_eq!(
            receipt2.cumulative_gas_used,
            receipt1.cumulative_gas_used + fee::G_TRANSACTION,
        );
    }

    #[test]
    fn out_of_gas_during_account_recreation() {
        let block_number = 2_081_788.into();
        let header = PartialHeader {
            number: block_number,
            gas_limit: 4_712_388,
            beneficiary: hex!("a42af2c70d316684e57aefcc6e393fecb1c7e84e").into(),
            ..PartialHeader::empty()
        };
        let block = Default::default();
        let caller = hex!("c789e5aba05051b1468ac980e30068e19fad8587").into();

        let nonce = 0;
        let address = create_address(caller, nonce);

        let mut state = InMemoryState::default();

        // Some funds were previously transferred to the address:
        // https://etherscan.io/address/0x78c65b078353a8c4ce58fb4b5acaac6042d591d5
        let account = Account {
            balance: U256::from(66_252_368 * GIGA),
            ..Default::default()
        };
        state.update_account(address, None, Some(account));

        let txn = MessageWithSender{
                message: Message::EIP1559 {
                    chain_id: MAINNET.params.chain_id,
                    nonce,
                    max_priority_fee_per_gas: 0.as_u256(),
                    max_fee_per_gas: U256::from(20 * GIGA),
                    gas_limit: 690_000,
                    action: TransactionAction::Create,
                    value: U256::ZERO,
                    access_list: Default::default(),
                    input: hex!(
                        "6060604052604051610ca3380380610ca3833981016040528080518201919060200150505b60028151101561003357610002565b80600060005090805190602001908280548282559060005260206000209081019282156100a4579160200282015b828111156100a35782518260006101000a81548173ffffffffffffffffffffffffffffffffffffffff0219169083021790555091602001919060010190610061565b5b5090506100eb91906100b1565b808211156100e757600081816101000a81549073ffffffffffffffffffffffffffffffffffffffff0219169055506001016100b1565b5090565b50506000600160006101000a81548160ff021916908302179055505b50610b8d806101166000396000f360606040523615610095576000357c0100000000000000000000000000000000000000000000000000000000900480632079fb9a14610120578063391252151461016257806345550a51146102235780637df73e27146102ac578063979f1976146102da578063a0b7967b14610306578063a68a76cc14610329578063abe3219c14610362578063fc0f392d1461038757610095565b61011e5b600034111561011b577f6e89d517057028190560dd200cf6bf792842861353d1173761dfa362e1c133f03334600036604051808573ffffffffffffffffffffffffffffffffffffffff16815260200184815260200180602001828103825284848281815260200192508082843782019150509550505050505060405180910390a15b5b565b005b6101366004808035906020019091905050610396565b604051808273ffffffffffffffffffffffffffffffffffffffff16815260200191505060405180910390f35b6102216004808035906020019091908035906020019091908035906020019082018035906020019191908080601f016020809104026020016040519081016040528093929190818152602001838380828437820191505050505050909091908035906020019091908035906020019091908035906020019082018035906020019191908080601f0160208091040260200160405190810160405280939291908181526020018383808284378201915050505050509090919050506103d8565b005b6102806004808035906020019091908035906020019082018035906020019191908080601f01602080910402602001604051908101604052809392919081815260200183838082843782019150505050505090909190505061064b565b604051808273ffffffffffffffffffffffffffffffffffffffff16815260200191505060405180910390f35b6102c260048080359060200190919050506106fa565b60405180821515815260200191505060405180910390f35b6102f060048080359060200190919050506107a8565b6040518082815260200191505060405180910390f35b6103136004805050610891565b6040518082815260200191505060405180910390f35b6103366004805050610901565b604051808273ffffffffffffffffffffffffffffffffffffffff16815260200191505060405180910390f35b61036f600480505061093b565b60405180821515815260200191505060405180910390f35b610394600480505061094e565b005b600060005081815481101561000257906000526020600020900160005b9150909054906101000a900473ffffffffffffffffffffffffffffffffffffffff1681565b600060006103e5336106fa565b15156103f057610002565b600160009054906101000a900460ff1680156104125750610410886106fa565b155b1561041c57610002565b4285101561042957610002565b610432846107a8565b508787878787604051808673ffffffffffffffffffffffffffffffffffffffff166c010000000000000000000000000281526014018581526020018480519060200190808383829060006004602084601f0104600f02600301f15090500183815260200182815260200195505050505050604051809103902091506104b7828461064b565b90506104c2816106fa565b15156104cd57610002565b3373ffffffffffffffffffffffffffffffffffffffff168173ffffffffffffffffffffffffffffffffffffffff16141561050657610002565b8773ffffffffffffffffffffffffffffffffffffffff16600088604051809050600060405180830381858888f19350505050151561054357610002565b7f59bed9ab5d78073465dd642a9e3e76dfdb7d53bcae9d09df7d0b8f5234d5a8063382848b8b8b604051808773ffffffffffffffffffffffffffffffffffffffff1681526020018673ffffffffffffffffffffffffffffffffffffffff168152602001856000191681526020018473ffffffffffffffffffffffffffffffffffffffff168152602001838152602001806020018281038252838181518152602001915080519060200190808383829060006004602084601f0104600f02600301f150905090810190601f16801561062e5780820380516001836020036101000a031916815260200191505b5097505050505050505060405180910390a15b5050505050505050565b60006000600060006041855114151561066357610002565b602085015192506040850151915060ff6041860151169050601b8160ff16101561069057601b8101905080505b60018682858560405180856000191681526020018460ff16815260200183600019168152602001826000191681526020019450505050506020604051808303816000866161da5a03f1156100025750506040518051906020015093506106f1565b50505092915050565b60006000600090505b600060005080549050811015610799578273ffffffffffffffffffffffffffffffffffffffff16600060005082815481101561000257906000526020600020900160005b9054906101000a900473ffffffffffffffffffffffffffffffffffffffff1673ffffffffffffffffffffffffffffffffffffffff16141561078b57600191506107a2565b5b8080600101915050610703565b600091506107a2565b50919050565b6000600060006107b7336106fa565b15156107c257610002565b60009150600090505b600a8160ff16101561084b578360026000508260ff16600a8110156100025790900160005b505414156107fd57610002565b600260005082600a8110156100025790900160005b505460026000508260ff16600a8110156100025790900160005b5054101561083d578060ff16915081505b5b80806001019150506107cb565b600260005082600a8110156100025790900160005b505484101561086e57610002565b83600260005083600a8110156100025790900160005b50819055505b5050919050565b60006000600060009150600090505b600a8110156108f15781600260005082600a8110156100025790900160005b505411156108e357600260005081600a8110156100025790900160005b5054915081505b5b80806001019150506108a0565b6001820192506108fc565b505090565b600061090c336106fa565b151561091757610002565b6040516101c2806109cb833901809050604051809103906000f09050610938565b90565b600160009054906101000a900460ff1681565b610957336106fa565b151561096257610002565b6001600160006101000a81548160ff021916908302179055507f0909e8f76a4fd3e970f2eaef56c0ee6dfaf8b87c5b8d3f56ffce78e825a9115733604051808273ffffffffffffffffffffffffffffffffffffffff16815260200191505060405180910390a15b5660606040525b33600060006101000a81548173ffffffffffffffffffffffffffffffffffffffff021916908302179055505b6101838061003f6000396000f360606040523615610048576000357c0100000000000000000000000000000000000000000000000000000000900480636b9f96ea146100a6578063ca325469146100b557610048565b6100a45b600060009054906101000a900473ffffffffffffffffffffffffffffffffffffffff1673ffffffffffffffffffffffffffffffffffffffff16600034604051809050600060405180830381858888f19350505050505b565b005b6100b360048050506100ee565b005b6100c2600480505061015d565b604051808273ffffffffffffffffffffffffffffffffffffffff16815260200191505060405180910390f35b600060009054906101000a900473ffffffffffffffffffffffffffffffffffffffff1673ffffffffffffffffffffffffffffffffffffffff1660003073ffffffffffffffffffffffffffffffffffffffff1631604051809050600060405180830381858888f19350505050505b565b600060009054906101000a900473ffffffffffffffffffffffffffffffffffffffff16815600000000000000000000000000000000000000000000000000000000000000200000000000000000000000000000000000000000000000000000000000000002000000000000000000000000c789e5aba05051b1468ac980e30068e19fad858700000000000000000000000099c426b2a0453e27decaecd93c3722fb0f378fc5"
                    ).to_vec().into(),
                },
                sender: caller,
            };

        let mut analysis_cache = AnalysisCache::default();
        let mut engine = engine_factory(MAINNET.clone()).unwrap();
        let block_spec = MAINNET.collect_block_spec(header.number);
<<<<<<< HEAD
        let mut processor = ExecutionProcessor::new(
            &mut state,
            None,
=======
        let mut tracer = NoopTracer;
        let mut processor = ExecutionProcessor::new(
            &mut state,
            &mut tracer,
>>>>>>> 98409ac1
            &mut analysis_cache,
            &mut *engine,
            &header,
            &block,
            &block_spec,
        );
        processor.state().add_to_balance(caller, ETHER).unwrap();

        let receipt = processor.execute_transaction(&txn).unwrap();
        // out of gas
        assert!(!receipt.success);

        processor.into_state().write_to_db(block_number).unwrap();

        // only the caller and the miner should change
        assert_eq!(state.read_account(address).unwrap(), Some(account));
    }

    #[test]
    fn empty_suicide_beneficiary() {
        let block_number = 2_687_389.into();
        let header = PartialHeader {
            number: block_number,
            gas_limit: 4_712_388,
            beneficiary: hex!("2a65aca4d5fc5b5c859090a6c34d164135398226").into(),
            ..PartialHeader::empty()
        };
        let block = Default::default();
        let caller = hex!("5ed8cee6b63b1c6afce3ad7c92f4fd7e1b8fad9f").into();
        let suicide_beneficiary = hex!("ee098e6c2a43d9e2c04f08f0c3a87b0ba59079d5").into();

        let txn = MessageWithSender {
                message: Message::EIP1559 {
                    chain_id: MAINNET.params.chain_id,
                    nonce: 0,
                    max_priority_fee_per_gas: U256::ZERO,
                    max_fee_per_gas: U256::from(30 * GIGA),
                    gas_limit: 360_000,
                    action: TransactionAction::Create,
                    value: U256::ZERO,
                    input: hex!(
                        "6000607f5359610043806100135939610056566c010000000000000000000000007fee098e6c2a43d9e2c04f08f0c3a87b0ba59079d4d53532071d6cd0cb86facd5605ff6100008061003f60003961003f565b6000f35b816000f0905050596100718061006c59396100dd5661005f8061000e60003961006d566000603f5359610043806100135939610056566c010000000000000000000000007fee098e6c2a43d9e2c04f08f0c3a87b0ba59079d4d53532071d6cd0cb86facd5605ff6100008061003f60003961003f565b6000f35b816000f0905050fe5b6000f35b816000f0905060405260006000600060006000604051620249f0f15061000080610108600039610108565b6000f3"
                    ).to_vec().into(),
                    access_list: Default::default(),
                },
                sender: caller,
            };

        let mut state = InMemoryState::default();
        let mut analysis_cache = AnalysisCache::default();
        let mut engine = engine_factory(MAINNET.clone()).unwrap();
        let block_spec = MAINNET.collect_block_spec(header.number);
<<<<<<< HEAD
        let mut processor = ExecutionProcessor::new(
            &mut state,
            None,
=======
        let mut tracer = NoopTracer;
        let mut processor = ExecutionProcessor::new(
            &mut state,
            &mut tracer,
>>>>>>> 98409ac1
            &mut analysis_cache,
            &mut *engine,
            &header,
            &block,
            &block_spec,
        );

        processor.state().add_to_balance(caller, ETHER).unwrap();

        let receipt = processor.execute_transaction(&txn).unwrap();
        assert!(receipt.success);

        processor.into_state().write_to_db(block_number).unwrap();

        // suicide_beneficiary should've been touched and deleted
        assert_eq!(state.read_account(suicide_beneficiary).unwrap(), None);
    }
}<|MERGE_RESOLUTION|>--- conflicted
+++ resolved
@@ -304,15 +304,11 @@
 #[cfg(test)]
 mod tests {
     use super::*;
-<<<<<<< HEAD
-    use crate::{execution::address::create_address, res::chainspec::MAINNET, InMemoryState};
-=======
     use crate::{
         execution::{address::create_address, tracer::NoopTracer},
         res::chainspec::MAINNET,
         InMemoryState,
     };
->>>>>>> 98409ac1
     use bytes::Bytes;
     use bytes_literal::bytes;
     use hex_literal::hex;
@@ -347,16 +343,10 @@
         let mut analysis_cache = AnalysisCache::default();
         let mut engine = engine_factory(MAINNET.clone()).unwrap();
         let block_spec = MAINNET.collect_block_spec(header.number);
-<<<<<<< HEAD
-        let mut processor = ExecutionProcessor::new(
-            &mut state,
-            None,
-=======
         let mut tracer = NoopTracer;
         let mut processor = ExecutionProcessor::new(
             &mut state,
             &mut tracer,
->>>>>>> 98409ac1
             &mut analysis_cache,
             &mut *engine,
             &header,
@@ -399,16 +389,10 @@
         let mut analysis_cache = AnalysisCache::default();
         let mut engine = engine_factory(MAINNET.clone()).unwrap();
         let block_spec = MAINNET.collect_block_spec(header.number);
-<<<<<<< HEAD
-        let mut processor = ExecutionProcessor::new(
-            &mut state,
-            None,
-=======
         let mut tracer = NoopTracer;
         let mut processor = ExecutionProcessor::new(
             &mut state,
             &mut tracer,
->>>>>>> 98409ac1
             &mut analysis_cache,
             &mut *engine,
             &header,
@@ -466,16 +450,10 @@
         let mut analysis_cache = AnalysisCache::default();
         let mut engine = engine_factory(MAINNET.clone()).unwrap();
         let block_spec = MAINNET.collect_block_spec(header.number);
-<<<<<<< HEAD
-        let mut processor = ExecutionProcessor::new(
-            &mut state,
-            None,
-=======
         let mut tracer = NoopTracer;
         let mut processor = ExecutionProcessor::new(
             &mut state,
             &mut tracer,
->>>>>>> 98409ac1
             &mut analysis_cache,
             &mut *engine,
             &header,
@@ -591,16 +569,10 @@
         let mut analysis_cache = AnalysisCache::default();
         let mut engine = engine_factory(MAINNET.clone()).unwrap();
         let block_spec = MAINNET.collect_block_spec(header.number);
-<<<<<<< HEAD
-        let mut processor = ExecutionProcessor::new(
-            &mut state,
-            None,
-=======
         let mut tracer = NoopTracer;
         let mut processor = ExecutionProcessor::new(
             &mut state,
             &mut tracer,
->>>>>>> 98409ac1
             &mut analysis_cache,
             &mut *engine,
             &header,
@@ -707,16 +679,10 @@
         let mut analysis_cache = AnalysisCache::default();
         let mut engine = engine_factory(MAINNET.clone()).unwrap();
         let block_spec = MAINNET.collect_block_spec(header.number);
-<<<<<<< HEAD
-        let mut processor = ExecutionProcessor::new(
-            &mut state,
-            None,
-=======
         let mut tracer = NoopTracer;
         let mut processor = ExecutionProcessor::new(
             &mut state,
             &mut tracer,
->>>>>>> 98409ac1
             &mut analysis_cache,
             &mut *engine,
             &header,
@@ -769,16 +735,10 @@
         let mut analysis_cache = AnalysisCache::default();
         let mut engine = engine_factory(MAINNET.clone()).unwrap();
         let block_spec = MAINNET.collect_block_spec(header.number);
-<<<<<<< HEAD
-        let mut processor = ExecutionProcessor::new(
-            &mut state,
-            None,
-=======
         let mut tracer = NoopTracer;
         let mut processor = ExecutionProcessor::new(
             &mut state,
             &mut tracer,
->>>>>>> 98409ac1
             &mut analysis_cache,
             &mut *engine,
             &header,
