use super::{
    address::*,
    analysis_cache::AnalysisCache,
    precompiled,
    tracer::{CodeKind, MessageKind, Tracer},
};
use crate::{
    chain::protocol_param::{fee, param},
    crypto::keccak256,
    execution::evm::{
        host::*, AnalyzedCode, CallKind, CreateMessage, InterpreterMessage, Output, StatusCode,
    },
    h256_to_u256,
    models::*,
    u256_to_h256, IntraBlockState, State,
};
use anyhow::Context;
use bytes::Bytes;
use std::{cmp::min, convert::TryFrom};

pub struct CallResult {
    /// EVM exited with this status code.
    pub status_code: StatusCode,
    /// How much gas was left after execution
    pub gas_left: i64,
    /// Output data returned.
    pub output_data: Bytes,
}

struct Evm<'r, 'state, 'tracer, 'analysis, 'h, 'c, 't, B>
where
    B: State,
{
    state: &'state mut IntraBlockState<'r, B>,
    tracer: &'tracer mut dyn Tracer,
    analysis_cache: &'analysis mut AnalysisCache,
    header: &'h PartialHeader,
    block_spec: &'c BlockExecutionSpec,
    txn: &'t MessageWithSender,
    beneficiary: Address,
}

<<<<<<< HEAD
pub fn execute<B: State>(
    state: &mut IntraBlockState<'_, B>,
    tracer: Option<&mut dyn Tracer>,
    analysis_cache: &mut AnalysisCache,
=======
pub fn execute<'db, 'tracer, 'analysis, B: State>(
    state: &mut IntraBlockState<'db, B>,
    tracer: &'tracer mut dyn Tracer,
    analysis_cache: &'analysis mut AnalysisCache,
>>>>>>> 98409ac1
    header: &PartialHeader,
    block_spec: &BlockExecutionSpec,
    txn: &MessageWithSender,
    gas: u64,
) -> anyhow::Result<CallResult> {
    let mut evm = Evm {
        header,
        tracer,
        analysis_cache,
        state,
        block_spec,
        txn,
        beneficiary: header.beneficiary,
    };

    let res = if let TransactionAction::Call(to) = txn.action() {
        evm.call(&InterpreterMessage {
            kind: CallKind::Call,
            is_static: false,
            depth: 0,
            sender: txn.sender,
            input_data: txn.input().clone(),
            value: txn.value(),
            gas: gas as i64,
            recipient: to,
            code_address: to,
        })?
    } else {
        evm.create(&CreateMessage {
            depth: 0,
            gas: gas as i64,
            sender: txn.sender,
            initcode: txn.input().clone(),
            endowment: txn.value(),
            salt: None,
        })?
    };

    Ok(CallResult {
        status_code: res.status_code,
        gas_left: res.gas_left,
        output_data: res.output_data,
    })
}

impl<'r, 'state, 'tracer, 'analysis, 'h, 'c, 't, B>
    Evm<'r, 'state, 'tracer, 'analysis, 'h, 'c, 't, B>
where
    B: State,
{
<<<<<<< HEAD
    fn create(&mut self, message: CreateMessage) -> anyhow::Result<Output> {
=======
    fn create(&mut self, message: &CreateMessage) -> anyhow::Result<Output> {
>>>>>>> 98409ac1
        let mut res = Output {
            status_code: StatusCode::Success,
            gas_left: message.gas,
            output_data: Bytes::new(),
            create_address: None,
        };

        let value = message.endowment;
        if self.state.get_balance(message.sender)? < value {
            res.status_code = StatusCode::InsufficientBalance;
            return Ok(res);
        }

        let nonce = self.state.get_nonce(message.sender)?;
        self.state.set_nonce(message.sender, nonce + 1)?;

        let contract_addr = {
            if let Some(salt) = message.salt {
                create2_address(message.sender, salt, keccak256(&message.initcode[..]))
            } else {
                create_address(message.sender, nonce)
            }
        };

        self.state.access_account(contract_addr);

<<<<<<< HEAD
        if let Some(tracer) = self.tracer.as_mut() {
            tracer.capture_start(
                message.depth.try_into().unwrap(),
                message.sender,
                contract_addr,
                MessageKind::Create,
                message.initcode.clone(),
                message.gas.try_into().unwrap(),
                message.endowment,
            );
        };
=======
        self.tracer.capture_start(
            message.depth.try_into().unwrap(),
            message.sender,
            contract_addr,
            MessageKind::Create,
            message.initcode.clone(),
            message.gas.try_into().unwrap(),
            message.endowment,
        );
>>>>>>> 98409ac1

        if self.state.get_nonce(contract_addr)? != 0
            || self.state.get_code_hash(contract_addr)? != EMPTY_HASH
        {
            // https://github.com/ethereum/EIPs/issues/684
            res.status_code = StatusCode::InvalidInstruction;
            res.gas_left = 0;
            return Ok(res);
        }

        let snapshot = self.state.take_snapshot();

        self.state.create_contract(contract_addr)?;

        if self.block_spec.revision >= Revision::Spurious {
            self.state.set_nonce(contract_addr, 1)?;
        }

        self.state.subtract_from_balance(message.sender, value)?;
        self.state.add_to_balance(contract_addr, value)?;

        let deploy_message = InterpreterMessage {
            kind: CallKind::Call,
            is_static: false,
            depth: message.depth,
            gas: message.gas,
            recipient: contract_addr,
            code_address: Address::zero(),
            sender: message.sender,
            input_data: Default::default(),
            value: message.endowment,
        };

<<<<<<< HEAD
        res = self.execute(deploy_message, message.initcode, None)?;
=======
        res = self.execute(&deploy_message, &message.initcode, None)?;
>>>>>>> 98409ac1

        if res.status_code == StatusCode::Success {
            let code_len = res.output_data.len();
            let code_deploy_gas = code_len as u64 * fee::G_CODE_DEPOSIT;

            if self.block_spec.revision >= Revision::London
                && code_len > 0
                && res.output_data[0] == 0xEF
            {
                // https://eips.ethereum.org/EIPS/eip-3541
                res.status_code = StatusCode::ContractValidationFailure;
            } else if self.block_spec.revision >= Revision::Spurious
                && code_len > param::MAX_CODE_SIZE
            {
                // https://eips.ethereum.org/EIPS/eip-170
                res.status_code = StatusCode::OutOfGas;
            } else if res.gas_left >= 0 && res.gas_left as u64 >= code_deploy_gas {
                res.gas_left -= code_deploy_gas as i64;
                self.state
                    .set_code(contract_addr, res.output_data.clone())?;
            } else if self.block_spec.revision >= Revision::Homestead {
                res.status_code = StatusCode::OutOfGas;
            }
        }

        if res.status_code == StatusCode::Success {
            res.create_address = Some(contract_addr);
        } else {
            self.state.revert_to_snapshot(snapshot);
            if res.status_code != StatusCode::Revert {
                res.gas_left = 0;
            }
        }

        Ok(res)
    }

<<<<<<< HEAD
    fn call(&mut self, message: InterpreterMessage) -> anyhow::Result<Output> {
        let mut res = Output {
            status_code: StatusCode::Success,
            gas_left: message.gas,
            output_data: Bytes::new(),
            create_address: None,
        };

        let value = message.value;
        if message.kind != CallKind::DelegateCall && self.state.get_balance(message.sender)? < value
=======
    fn call(&mut self, message: &InterpreterMessage) -> anyhow::Result<Output> {
        if message.kind != CallKind::DelegateCall
            && self.state.get_balance(message.sender)? < message.value
>>>>>>> 98409ac1
        {
            return Ok(Output {
                status_code: StatusCode::InsufficientBalance,
                gas_left: message.gas,
                output_data: Bytes::new(),
                create_address: None,
            });
        }

<<<<<<< HEAD
        let precompiled = self.is_precompiled(message.code_address);

        let code = if !precompiled {
            self.state.get_code(message.code_address)?
=======
        let code_kind = if self.is_precompiled(message.code_address) {
            CodeKind::Precompile
>>>>>>> 98409ac1
        } else {
            CodeKind::Bytecode(self.state.get_code(message.code_address)?)
        };

        self.tracer.capture_start(
            message.depth as u16,
            message.sender,
            message.recipient,
            MessageKind::Call {
                call_kind: match (message.kind, message.is_static) {
                    (CallKind::Call, true) => super::tracer::CallKind::StaticCall,
                    (CallKind::Call, false) => super::tracer::CallKind::Call,
                    (CallKind::CallCode, _) => super::tracer::CallKind::CallCode,
                    (CallKind::DelegateCall, _) => super::tracer::CallKind::DelegateCall,
                    _ => unreachable!(),
                },
                code_kind: code_kind.clone(),
            },
            message.input_data.clone(),
            message.gas as u64,
            message.value,
        );

        // https://eips.ethereum.org/EIPS/eip-161
        if message.value == 0
            && self.block_spec.revision >= Revision::Spurious
<<<<<<< HEAD
            && !precompiled
=======
            && matches!(code_kind, CodeKind::Bytecode(_))
>>>>>>> 98409ac1
            && !self.state.exists(message.code_address)?
        {
            return Ok(Output {
                status_code: StatusCode::Success,
                gas_left: message.gas,
                output_data: Bytes::new(),
                create_address: None,
            });
        }

        let snapshot = self.state.take_snapshot();

        if message.kind == CallKind::Call {
            if message.is_static {
                // Match geth logic
                // https://github.com/ethereum/go-ethereum/blob/v1.9.25/core/vm/evm.go#L391
                self.state.touch(message.recipient);
            } else {
<<<<<<< HEAD
                self.state.subtract_from_balance(message.sender, value)?;
                self.state.add_to_balance(message.recipient, value)?;
=======
                self.state
                    .subtract_from_balance(message.sender, message.value)?;
                self.state
                    .add_to_balance(message.recipient, message.value)?;
>>>>>>> 98409ac1
            }
        }

        let mut res = match &code_kind {
            CodeKind::Bytecode(code) => {
                let code = code.as_ref().map(|v| v as &[u8]).unwrap_or(&[]);
                if code.is_empty() {
                    return Ok(Output {
                        status_code: StatusCode::Success,
                        gas_left: message.gas,
                        output_data: Bytes::new(),
                        create_address: None,
                    });
                }

<<<<<<< HEAD
            let code_hash = self.state.get_code_hash(message.code_address)?;

            res = self.execute(message, code, Some(code_hash))?;
        }
=======
                let code_hash = self.state.get_code_hash(message.code_address)?;

                self.execute(message, code, Some(&code_hash))?
            }
            CodeKind::Precompile => {
                let num = message.code_address.0[ADDRESS_LENGTH - 1] as usize;
                let contract = &precompiled::CONTRACTS[num - 1];
                let input = message.input_data.clone();
                let mut res = Output {
                    status_code: StatusCode::Success,
                    gas_left: message.gas,
                    output_data: Bytes::new(),
                    create_address: None,
                };
                if let Some(gas) = (contract.gas)(input.clone(), self.block_spec.revision)
                    .and_then(|g| i64::try_from(g).ok())
                {
                    if gas > message.gas {
                        res.status_code = StatusCode::OutOfGas;
                    } else if let Some(output) = (contract.run)(input) {
                        res.status_code = StatusCode::Success;
                        res.gas_left = message.gas - gas;
                        res.output_data = output;
                    } else {
                        res.status_code = StatusCode::PrecompileFailure;
                    }
                } else {
                    res.status_code = StatusCode::OutOfGas;
                }
                res
            }
        };
>>>>>>> 98409ac1

        if res.status_code != StatusCode::Success {
            self.state.revert_to_snapshot(snapshot);
            if res.status_code != StatusCode::Revert {
                res.gas_left = 0;
            }
        }

        Ok(res)
    }

    fn execute(
        &mut self,
        msg: &InterpreterMessage,
        code: &[u8],
        code_hash: Option<&H256>,
    ) -> anyhow::Result<Output> {
        let analysis = if let Some(code_hash) = code_hash {
            if let Some(cache) = self.analysis_cache.get(code_hash).cloned() {
                cache
            } else {
                let analysis = AnalyzedCode::analyze(code);
                self.analysis_cache.put(*code_hash, analysis.clone());
                analysis
            }
        } else {
            AnalyzedCode::analyze(code)
        };

<<<<<<< HEAD
        let mut interrupt = analysis
            .execute_resumable(false, msg, self.block_spec.revision)
            .resume(());

        let output = loop {
            interrupt = match interrupt {
                Interrupt::InstructionStart { .. } => unreachable!("tracing is disabled"),
                Interrupt::AccountExists { interrupt, address } => {
                    let exists = if self.block_spec.revision >= Revision::Spurious {
                        !self.state.is_dead(address)?
                    } else {
                        self.state.exists(address)?
                    };
                    interrupt.resume(AccountExistsStatus { exists })
                }
                Interrupt::GetBalance { interrupt, address } => {
                    let balance = self.state.get_balance(address)?;
                    interrupt.resume(Balance { balance })
                }
                Interrupt::GetCodeSize { interrupt, address } => {
                    let code_size =
                        u64::try_from(self.state.get_code(address)?.map(|c| c.len()).unwrap_or(0))?
                            .into();
                    interrupt.resume(CodeSize { code_size })
                }
                Interrupt::GetStorage {
                    interrupt,
                    address,
                    location,
                } => {
                    let value = self.state.get_current_storage(address, location)?;
                    interrupt.resume(StorageValue { value })
                }
                Interrupt::SetStorage {
                    interrupt,
                    address,
                    location,
                    value: new_val,
                } => {
                    let current_val = self.state.get_current_storage(address, location)?;

                    let status = if current_val == new_val {
                        StorageStatus::Unchanged
                    } else {
                        self.state.set_storage(address, location, new_val)?;

                        let eip1283 = self.block_spec.revision >= Revision::Istanbul
                            || self.block_spec.revision == Revision::Constantinople;

                        if !eip1283 {
                            if current_val == 0 {
                                StorageStatus::Added
                            } else if new_val == 0 {
                                self.state.add_refund(fee::R_SCLEAR);
                                StorageStatus::Deleted
                            } else {
                                StorageStatus::Modified
                            }
                        } else {
                            let sload_cost = {
                                if self.block_spec.revision >= Revision::Berlin {
                                    fee::WARM_STORAGE_READ_COST
                                } else if self.block_spec.revision >= Revision::Istanbul {
                                    fee::G_SLOAD_ISTANBUL
                                } else {
                                    fee::G_SLOAD_TANGERINE_WHISTLE
                                }
                            };

                            let mut sstore_reset_gas = fee::G_SRESET;
                            if self.block_spec.revision >= Revision::Berlin {
                                sstore_reset_gas -= fee::COLD_SLOAD_COST;
                            }

                            // https://eips.ethereum.org/EIPS/eip-1283
                            let original_val =
                                self.state.get_original_storage(address, location)?;

                            // https://eips.ethereum.org/EIPS/eip-3529
                            let sstore_clears_refund =
                                if self.block_spec.revision >= Revision::London {
                                    sstore_reset_gas + fee::ACCESS_LIST_STORAGE_KEY_COST
                                } else {
                                    fee::R_SCLEAR
                                };

                            if original_val == current_val {
                                if original_val == 0 {
                                    StorageStatus::Added
                                } else {
                                    if new_val == 0 {
                                        self.state.add_refund(sstore_clears_refund);
                                    }
                                    StorageStatus::Modified
                                }
                            } else {
                                if original_val != 0 {
                                    if current_val == 0 {
                                        self.state.subtract_refund(sstore_clears_refund);
                                    }
                                    if new_val == 0 {
                                        self.state.add_refund(sstore_clears_refund);
                                    }
                                }
                                if original_val == new_val {
                                    let refund = {
                                        if original_val == 0 {
                                            fee::G_SSET - sload_cost
                                        } else {
                                            sstore_reset_gas - sload_cost
                                        }
                                    };

                                    self.state.add_refund(refund);
                                }
                                StorageStatus::ModifiedAgain
                            }
                        }
                    };

                    interrupt.resume(StorageStatusInfo { status })
                }
                Interrupt::GetCodeHash { interrupt, address } => {
                    let hash = h256_to_u256({
                        if self.state.is_dead(address)? {
                            H256::zero()
                        } else {
                            self.state.get_code_hash(address)?
                        }
                    });
                    interrupt.resume(CodeHash { hash })
                }
                Interrupt::CopyCode {
                    interrupt,
                    address,
                    offset,
                    max_size,
                } => {
                    let mut buffer = vec![0; max_size];

                    let code = self.state.get_code(address)?.unwrap_or_default();

                    let mut copied = 0;
                    if offset < code.len() {
                        copied = min(max_size, code.len() - offset);
                        buffer[..copied].copy_from_slice(&code[offset..offset + copied]);
                    }

                    buffer.truncate(copied);
                    let code = buffer.into();

                    interrupt.resume(Code { code })
                }
                Interrupt::Selfdestruct {
                    interrupt,
                    address,
                    beneficiary,
                } => {
                    self.state.record_selfdestruct(address);
                    let balance = self.state.get_balance(address)?;
                    self.state.add_to_balance(beneficiary, balance)?;
                    self.state.set_balance(address, 0)?;

                    if let Some(tracer) = &mut self.tracer {
                        tracer.capture_self_destruct(address, beneficiary);
                    }

                    interrupt.resume(())
                }
                Interrupt::Call {
                    interrupt,
                    call_data,
                } => {
                    let output = match call_data {
                        Call::Create(message) => {
                            let mut res = self.create(message)?;

                            // https://eips.ethereum.org/EIPS/eip-211
                            if res.status_code != StatusCode::Revert {
                                // geth returns CREATE output only in case of REVERT
                                res.output_data = Default::default();
                            }

                            res
                        }
                        Call::Call(message) => self.call(message)?,
                    };

                    interrupt.resume(CallOutput { output })
                }
                Interrupt::GetTxContext { interrupt } => {
                    let base_fee_per_gas = self.header.base_fee_per_gas.unwrap_or(U256::ZERO);
                    let tx_gas_price = self.txn.effective_gas_price(base_fee_per_gas);
                    let tx_origin = self.txn.sender;
                    let block_coinbase = self.beneficiary;
                    let block_number = self.header.number.0;
                    let block_timestamp = self.header.timestamp;
                    let block_gas_limit = self.header.gas_limit;
                    let block_difficulty = self.header.difficulty;
                    let chain_id = self.block_spec.params.chain_id.0.into();
                    let block_base_fee = base_fee_per_gas;

                    let context = TxContext {
                        tx_gas_price,
                        tx_origin,
                        block_coinbase,
                        block_number,
                        block_timestamp,
                        block_gas_limit,
                        block_difficulty,
                        chain_id,
                        block_base_fee,
                    };

                    interrupt.resume(TxContextData { context })
                }
                Interrupt::GetBlockHash {
                    interrupt,
                    block_number,
                } => {
                    let base_number = self.header.number;
                    let distance = base_number.0 - block_number;
                    assert!(distance <= 256);

                    let mut hash = self.header.parent_hash;

                    for i in 1..distance {
                        hash = self
                            .state
                            .db()
                            .read_header(BlockNumber(base_number.0 - i), hash)?
                            .context("no header")?
                            .parent_hash;
                    }

                    let hash = h256_to_u256(hash);
                    interrupt.resume(BlockHash { hash })
                }
                Interrupt::EmitLog {
                    interrupt,
                    address,
                    topics,
                    data,
                } => {
                    self.state.add_log(Log {
                        address,
                        topics: topics.into_iter().map(u256_to_h256).collect(),
                        data,
                    });

                    interrupt.resume(())
                }
                Interrupt::AccessAccount { interrupt, address } => {
                    let status = if self.is_precompiled(address) {
                        AccessStatus::Warm
                    } else {
                        self.state.access_account(address)
                    };
                    interrupt.resume(AccessAccountStatus { status })
                }
                Interrupt::AccessStorage {
                    interrupt,
                    address,
                    location,
                } => {
                    let status = self.state.access_storage(address, location);
                    interrupt.resume(AccessStorageStatus { status })
                }
                Interrupt::Complete { result, .. } => {
                    let output = match result {
                        Ok(output) => output.into(),
                        Err(status_code) => Output {
                            status_code,
                            gas_left: 0,
                            output_data: bytes::Bytes::new(),
                            create_address: None,
                        },
                    };

                    break output;
                }
            };
        };
=======
        let revision = self.block_spec.revision;

        let mut host = EvmHost { inner: self };

        let output = analysis.execute(&mut host, msg, revision);

        self.tracer.capture_end(&output);
>>>>>>> 98409ac1

        Ok(output)
    }

    fn number_of_precompiles(&self) -> u8 {
        match self.block_spec.revision {
            Revision::Frontier | Revision::Homestead | Revision::Tangerine | Revision::Spurious => {
                precompiled::NUM_OF_FRONTIER_CONTRACTS as u8
            }
            Revision::Byzantium | Revision::Constantinople | Revision::Petersburg => {
                precompiled::NUM_OF_BYZANTIUM_CONTRACTS as u8
            }
            Revision::Istanbul | Revision::Berlin | Revision::London | Revision::Shanghai => {
                precompiled::NUM_OF_ISTANBUL_CONTRACTS as u8
            }
        }
    }

    fn is_precompiled(&self, contract: Address) -> bool {
        if contract.is_zero() {
            false
        } else {
            let mut max_precompiled = Address::zero();
            max_precompiled.0[ADDRESS_LENGTH - 1] = self.number_of_precompiles() as u8;
            contract <= max_precompiled
        }
    }
}

struct EvmHost<'r, 'state, 'tracer, 'analysis, 'h, 'c, 't, 'a, B>
where
    B: State,
{
    inner: &'a mut Evm<'r, 'state, 'tracer, 'analysis, 'h, 'c, 't, B>,
}

impl<'r, 'state, 'tracer, 'analysis, 'h, 'c, 't, 'a, B: State> Host
    for EvmHost<'r, 'state, 'tracer, 'analysis, 'h, 'c, 't, 'a, B>
{
    fn trace_instructions(&self) -> bool {
        self.inner.tracer.trace_instructions()
    }
    fn tracer(&mut self, mut f: impl FnMut(&mut dyn Tracer)) {
        (f)(self.inner.tracer)
    }

    fn account_exists(&mut self, address: Address) -> bool {
        if self.inner.block_spec.revision >= Revision::Spurious {
            !self.inner.state.is_dead(address).unwrap()
        } else {
            self.inner.state.exists(address).unwrap()
        }
    }

    fn get_storage(&mut self, address: Address, location: U256) -> U256 {
        self.inner
            .state
            .get_current_storage(address, location)
            .unwrap()
    }

    fn set_storage(&mut self, address: Address, location: U256, new_val: U256) -> StorageStatus {
        let current_val = self
            .inner
            .state
            .get_current_storage(address, location)
            .unwrap();

        if current_val == new_val {
            StorageStatus::Unchanged
        } else {
            self.inner
                .state
                .set_storage(address, location, new_val)
                .unwrap();

            let eip1283 = self.inner.block_spec.revision >= Revision::Istanbul
                || self.inner.block_spec.revision == Revision::Constantinople;

            if !eip1283 {
                if current_val == 0 {
                    StorageStatus::Added
                } else if new_val == 0 {
                    self.inner.state.add_refund(fee::R_SCLEAR);
                    StorageStatus::Deleted
                } else {
                    StorageStatus::Modified
                }
            } else {
                let sload_cost = {
                    if self.inner.block_spec.revision >= Revision::Berlin {
                        fee::WARM_STORAGE_READ_COST
                    } else if self.inner.block_spec.revision >= Revision::Istanbul {
                        fee::G_SLOAD_ISTANBUL
                    } else {
                        fee::G_SLOAD_TANGERINE_WHISTLE
                    }
                };

                let mut sstore_reset_gas = fee::G_SRESET;
                if self.inner.block_spec.revision >= Revision::Berlin {
                    sstore_reset_gas -= fee::COLD_SLOAD_COST;
                }

                // https://eips.ethereum.org/EIPS/eip-1283
                let original_val = self
                    .inner
                    .state
                    .get_original_storage(address, location)
                    .unwrap();

                // https://eips.ethereum.org/EIPS/eip-3529
                let sstore_clears_refund = if self.inner.block_spec.revision >= Revision::London {
                    sstore_reset_gas + fee::ACCESS_LIST_STORAGE_KEY_COST
                } else {
                    fee::R_SCLEAR
                };

                if original_val == current_val {
                    if original_val == 0 {
                        StorageStatus::Added
                    } else {
                        if new_val == 0 {
                            self.inner.state.add_refund(sstore_clears_refund);
                        }
                        StorageStatus::Modified
                    }
                } else {
                    if original_val != 0 {
                        if current_val == 0 {
                            self.inner.state.subtract_refund(sstore_clears_refund);
                        }
                        if new_val == 0 {
                            self.inner.state.add_refund(sstore_clears_refund);
                        }
                    }
                    if original_val == new_val {
                        let refund = {
                            if original_val == 0 {
                                fee::G_SSET - sload_cost
                            } else {
                                sstore_reset_gas - sload_cost
                            }
                        };

                        self.inner.state.add_refund(refund);
                    }
                    StorageStatus::ModifiedAgain
                }
            }
        }
    }

    fn get_balance(&mut self, address: Address) -> U256 {
        self.inner.state.get_balance(address).unwrap()
    }

    fn get_code_size(&mut self, address: Address) -> U256 {
        u64::try_from(
            self.inner
                .state
                .get_code(address)
                .unwrap()
                .map(|c| c.len())
                .unwrap_or(0),
        )
        .unwrap()
        .into()
    }

    fn get_code_hash(&mut self, address: Address) -> U256 {
        h256_to_u256({
            if self.inner.state.is_dead(address).unwrap() {
                H256::zero()
            } else {
                self.inner.state.get_code_hash(address).unwrap()
            }
        })
    }

    fn copy_code(&mut self, address: Address, offset: usize, buffer: &mut [u8]) -> usize {
        let code = self
            .inner
            .state
            .get_code(address)
            .unwrap()
            .unwrap_or_default();

        let mut copied = 0;
        if offset < code.len() {
            copied = min(buffer.len(), code.len() - offset);
            buffer[..copied].copy_from_slice(&code[offset..offset + copied]);
        }

        copied
    }

    fn selfdestruct(&mut self, address: Address, beneficiary: Address) {
        self.inner.state.record_selfdestruct(address);
        let balance = self.inner.state.get_balance(address).unwrap();
        self.inner
            .state
            .add_to_balance(beneficiary, balance)
            .unwrap();
        self.inner.state.set_balance(address, 0).unwrap();

        self.tracer(|t| t.capture_self_destruct(address, beneficiary));
    }

    fn call(&mut self, msg: Call) -> Output {
        match msg {
            Call::Create(message) => {
                let mut res = self.inner.create(message).unwrap();

                // https://eips.ethereum.org/EIPS/eip-211
                if res.status_code != StatusCode::Revert {
                    // geth returns CREATE output only in case of REVERT
                    res.output_data = Default::default();
                }

                res
            }
            Call::Call(message) => self.inner.call(message).unwrap(),
        }
    }

    fn get_tx_context(&mut self) -> TxContext {
        let base_fee_per_gas = self.inner.header.base_fee_per_gas.unwrap_or(U256::ZERO);
        let tx_gas_price = self.inner.txn.effective_gas_price(base_fee_per_gas);
        let tx_origin = self.inner.txn.sender;
        let block_coinbase = self.inner.beneficiary;
        let block_number = self.inner.header.number.0;
        let block_timestamp = self.inner.header.timestamp;
        let block_gas_limit = self.inner.header.gas_limit;
        let block_difficulty = self.inner.header.difficulty;
        let chain_id = self.inner.block_spec.params.chain_id.0.into();
        let block_base_fee = base_fee_per_gas;

        TxContext {
            tx_gas_price,
            tx_origin,
            block_coinbase,
            block_number,
            block_timestamp,
            block_gas_limit,
            block_difficulty,
            chain_id,
            block_base_fee,
        }
    }

    fn get_block_hash(&mut self, block_number: u64) -> U256 {
        let base_number = self.inner.header.number;
        let distance = base_number.0 - block_number;
        assert!(distance <= 256);

        let mut hash = self.inner.header.parent_hash;

        for i in 1..distance {
            hash = self
                .inner
                .state
                .db()
                .read_header(BlockNumber(base_number.0 - i), hash)
                .unwrap()
                .context("no header")
                .unwrap()
                .parent_hash;
        }

        h256_to_u256(hash)
    }

    fn emit_log(&mut self, address: Address, data: Bytes, topics: &[U256]) {
        self.inner.state.add_log(Log {
            address,
            topics: topics.iter().copied().map(u256_to_h256).collect(),
            data,
        });
    }

    fn access_account(&mut self, address: Address) -> AccessStatus {
        if self.inner.is_precompiled(address) {
            AccessStatus::Warm
        } else {
            self.inner.state.access_account(address)
        }
    }

    fn access_storage(&mut self, address: Address, location: U256) -> AccessStatus {
        self.inner.state.access_storage(address, location)
    }
}

#[cfg(test)]
mod tests {
    use super::*;
<<<<<<< HEAD
    use crate::{res::chainspec::MAINNET, InMemoryState};
=======
    use crate::{execution::tracer::NoopTracer, res::chainspec::MAINNET, InMemoryState};
>>>>>>> 98409ac1
    use bytes_literal::bytes;
    use hex_literal::hex;

    fn execute<B: State>(
        state: &mut IntraBlockState<'_, B>,
        header: &PartialHeader,
        txn: &MessageWithSender,
        gas: u64,
    ) -> CallResult {
        let mut tracer = NoopTracer;
        super::execute(
            state,
            &mut tracer,
            &mut AnalysisCache::default(),
            header,
            &MAINNET.collect_block_spec(header.number),
            txn,
            gas,
        )
        .unwrap()
    }

    #[test]
    fn value_transfer() {
        let header = PartialHeader {
            number: 10_336_006.into(),
            ..PartialHeader::empty()
        };
<<<<<<< HEAD

        let sender = hex!("0a6bb546b9208cfab9e8fa2b9b2c042b18df7030").into();
        let to = hex!("8b299e2b7d7f43c0ce3068263545309ff4ffb521").into();
        let value = 10_200_000_000_000_000_u128;

        let mut db = InMemoryState::default();
        let mut state = IntraBlockState::new(&mut db);

        assert_eq!(state.get_balance(sender).unwrap(), 0);
        assert_eq!(state.get_balance(to).unwrap(), 0);

        let txn = MessageWithSender {
            message: Message::Legacy {
                action: TransactionAction::Call(to),
                value: value.into(),

                chain_id: Default::default(),
                nonce: Default::default(),
                gas_price: Default::default(),
                gas_limit: Default::default(),
                input: Default::default(),
            },
            sender,
        };

        let gas = 0;

        let res = execute(&mut state, &header, &txn, gas);
        assert_eq!(res.status_code, StatusCode::InsufficientBalance);
        assert_eq!(res.output_data, vec![]);

        state.add_to_balance(sender, ETHER).unwrap();

        let res = execute(&mut state, &header, &txn, gas);
        assert_eq!(res.status_code, StatusCode::Success);
        assert_eq!(res.output_data, vec![]);

=======

        let sender = hex!("0a6bb546b9208cfab9e8fa2b9b2c042b18df7030").into();
        let to = hex!("8b299e2b7d7f43c0ce3068263545309ff4ffb521").into();
        let value = 10_200_000_000_000_000_u128;

        let mut db = InMemoryState::default();
        let mut state = IntraBlockState::new(&mut db);

        assert_eq!(state.get_balance(sender).unwrap(), 0);
        assert_eq!(state.get_balance(to).unwrap(), 0);

        let txn = MessageWithSender {
            message: Message::Legacy {
                action: TransactionAction::Call(to),
                value: value.into(),

                chain_id: Default::default(),
                nonce: Default::default(),
                gas_price: Default::default(),
                gas_limit: Default::default(),
                input: Default::default(),
            },
            sender,
        };

        let gas = 0;

        let res = execute(&mut state, &header, &txn, gas);
        assert_eq!(res.status_code, StatusCode::InsufficientBalance);
        assert_eq!(res.output_data, vec![]);

        state.add_to_balance(sender, ETHER).unwrap();

        let res = execute(&mut state, &header, &txn, gas);
        assert_eq!(res.status_code, StatusCode::Success);
        assert_eq!(res.output_data, vec![]);

>>>>>>> 98409ac1
        assert_eq!(state.get_balance(sender).unwrap(), ETHER - value);
        assert_eq!(state.get_balance(to).unwrap(), value);
    }

    #[test]
    fn smart_contract_with_storage() {
        let header = PartialHeader {
            number: 10_336_006.into(),
            ..PartialHeader::empty()
        };
        let caller = hex!("0a6bb546b9208cfab9e8fa2b9b2c042b18df7030").into();

        // This contract initially sets its 0th storage to 0x2a
        // and its 1st storage to 0x01c9.
        // When called, it updates the 0th storage to the input provided.
        let code = hex!("602a6000556101c960015560068060166000396000f3600035600055");

        // https://github.com/CoinCulture/evm-tools
        // 0      PUSH1  => 2a
        // 2      PUSH1  => 00
        // 4      SSTORE         // storage[0] = 0x2a
        // 5      PUSH2  => 01c9
        // 8      PUSH1  => 01
        // 10     SSTORE         // storage[1] = 0x01c9
        // 11     PUSH1  => 06   // deploy begin
        // 13     DUP1
        // 14     PUSH1  => 16
        // 16     PUSH1  => 00
        // 18     CODECOPY
        // 19     PUSH1  => 00
        // 21     RETURN         // deploy end
        // 22     PUSH1  => 00   // contract code
        // 24     CALLDATALOAD
        // 25     PUSH1  => 00
        // 27     SSTORE         // storage[0] = input[0]

        let mut db = InMemoryState::default();
        let mut state = IntraBlockState::new(&mut db);

        let txn = |action, input| MessageWithSender {
            message: Message::Legacy {
                input,
                action,

                chain_id: Default::default(),
                nonce: Default::default(),
                gas_price: Default::default(),
                gas_limit: Default::default(),
                value: Default::default(),
            },
            sender: caller,
        };

        let t = (txn)(TransactionAction::Create, code.to_vec().into());
        let gas = 0;
        let res = execute(&mut state, &header, &t, gas);
        assert_eq!(res.status_code, StatusCode::OutOfGas);
        assert_eq!(res.output_data, vec![]);

        let gas = 50_000;
        let res = execute(&mut state, &header, &t, gas);
        assert_eq!(res.status_code, StatusCode::Success);
        assert_eq!(res.output_data, bytes!("600035600055"));

        let contract_address = create_address(caller, 1);
        let key0 = 0.as_u256();
        assert_eq!(
            state.get_current_storage(contract_address, key0).unwrap(),
            0x2a
        );

        let new_val = 0xf5.as_u256();

        let res = execute(
            &mut state,
            &header,
            &(txn)(
                TransactionAction::Call(contract_address),
                u256_to_h256(new_val).0.to_vec().into(),
            ),
            gas,
        );
        assert_eq!(res.status_code, StatusCode::Success);
        assert_eq!(res.output_data, vec![]);
        assert_eq!(
            state.get_current_storage(contract_address, key0).unwrap(),
            new_val
        );
    }

    #[test]
    fn maximum_call_depth() {
        std::thread::Builder::new()
            .stack_size(64 * 1024 * 1024)
            .spawn(move || {
                let header = PartialHeader {
                    number: 1_431_916.into(),
                    ..PartialHeader::empty()
                };
                let caller = hex!("8e4d1ea201b908ab5e1f5a1c3f9f1b4f6c1e9cf1").into();
                let contract = hex!("3589d05a1ec4af9f65b0e5554e645707775ee43c").into();

                // The contract just calls itself recursively a given number of times.
                let code = hex!(
                    "60003580600857005b6001900360005260008060208180305a6103009003f1602357fe5b"
                );

                //     https://github.com/CoinCulture/evm-tools
                //     0      PUSH1  => 00
                //     2      CALLDATALOAD
                //     3      DUP1
                //     4      PUSH1  => 08
                //     6      JUMPI
                //     7      STOP
                //     8      JUMPDEST
                //     9      PUSH1  => 01
                //     11     SWAP1
                //     12     SUB
                //     13     PUSH1  => 00
                //     15     MSTORE
                //     16     PUSH1  => 00
                //     18     DUP1
                //     19     PUSH1  => 20
                //     21     DUP2
                //     22     DUP1
                //     23     ADDRESS
                //     24     GAS
                //     25     PUSH2  => 0300
                //     28     SWAP1
                //     29     SUB
                //     30     CALL
                //     31     PUSH1  => 23
                //     33     JUMPI
                //     34     INVALID
                //     35     JUMPDEST

                let mut db = InMemoryState::default();
                let mut state = IntraBlockState::new(&mut db);

                state.set_code(contract, code.to_vec().into()).unwrap();

                let txn = |input| MessageWithSender {
                    sender: caller,
                    message: Message::Legacy {
                        action: TransactionAction::Call(contract),
                        input,

                        chain_id: Default::default(),
                        nonce: Default::default(),
                        gas_price: Default::default(),
                        gas_limit: Default::default(),
                        value: Default::default(),
                    },
                };

                let gas = 1_000_000;
                let res = execute(&mut state, &header, &(txn)(Default::default()), gas);
                assert_eq!(res.status_code, StatusCode::Success);
                assert_eq!(res.output_data, vec![]);

                let num_of_recursions = 0x0400;
                let res = execute(
                    &mut state,
                    &header,
                    &(txn)(H256::from_low_u64_be(num_of_recursions).0.to_vec().into()),
                    gas,
                );
                assert_eq!(res.status_code, StatusCode::Success);
                assert_eq!(res.output_data, vec![]);

                let num_of_recursions = 0x0401;
                let res = execute(
                    &mut state,
                    &header,
                    &(txn)(H256::from_low_u64_be(num_of_recursions).0.to_vec().into()),
                    gas,
                );
                assert_eq!(res.status_code, StatusCode::InvalidInstruction);
                assert_eq!(res.output_data, vec![]);
            })
            .unwrap()
            .join()
            .unwrap()
    }

    #[test]
    fn delegatecall() {
        let header = PartialHeader {
            number: 1_639_560.into(),
            ..PartialHeader::empty()
        };
        let caller_address = hex!("8e4d1ea201b908ab5e1f5a1c3f9f1b4f6c1e9cf1").into();
        let callee_address = hex!("3589d05a1ec4af9f65b0e5554e645707775ee43c").into();

        // The callee writes the ADDRESS to storage.
        let callee_code = hex!("30600055");
        // https://github.com/CoinCulture/evm-tools
        // 0      ADDRESS
        // 1      PUSH1  => 00
        // 3      SSTORE

        // The caller delegate-calls the input contract.
        let caller_code = hex!("6000808080803561eeeef4");
        // https://github.com/CoinCulture/evm-tools
        // 0      PUSH1  => 00
        // 2      DUP1
        // 3      DUP1
        // 4      DUP1
        // 5      DUP1
        // 6      CALLDATALOAD
        // 7      PUSH2  => eeee
        // 10     DELEGATECALL

        let mut db = InMemoryState::default();
        let mut state = IntraBlockState::new(&mut db);

        state
            .set_code(caller_address, caller_code.to_vec().into())
            .unwrap();
        state
            .set_code(callee_address, callee_code.to_vec().into())
            .unwrap();

        let txn = MessageWithSender {
            message: Message::Legacy {
                action: TransactionAction::Call(caller_address),
                input: H256::from(callee_address).0.to_vec().into(),

                chain_id: Default::default(),
                nonce: Default::default(),
                gas_price: Default::default(),
                gas_limit: Default::default(),
                value: Default::default(),
            },
            sender: caller_address,
        };

        let gas = 1_000_000;
        let res = execute(&mut state, &header, &txn, gas);
        assert_eq!(res.status_code, StatusCode::Success);
        assert_eq!(res.output_data, vec![]);

        let key0 = 0.as_u256();
        assert_eq!(
            state.get_current_storage(caller_address, key0).unwrap(),
            h256_to_u256(H256::from(caller_address))
        );
    }

    // https://eips.ethereum.org/EIPS/eip-211#specification
    #[test]
    fn create_should_only_return_on_failure() {
        let header = PartialHeader {
            number: 4_575_910.into(),
            ..PartialHeader::empty()
        };
        let caller = hex!("f466859ead1932d743d622cb74fc058882e8648a").into();

        let code = hex!("602180601360003960006000f0503d6000550062112233600052602060006020600060006004619000f1503d60005560206000f3");
        // https://github.com/CoinCulture/evm-tools
        // 0      PUSH1  => 21
        // 2      DUP1
        // 3      PUSH1  => 13
        // 5      PUSH1  => 00
        // 7      CODECOPY
        // 8      PUSH1  => 00
        // 10     PUSH1  => 00
        // 12     CREATE
        // 13     POP
        // 14     RETURNDATASIZE
        // 15     PUSH1  => 00
        // 17     SSTORE
        // 18     STOP
        // 19     PUSH3  => 112233
        // 23     PUSH1  => 00
        // 25     MSTORE
        // 26     PUSH1  => 20
        // 28     PUSH1  => 00
        // 30     PUSH1  => 20
        // 32     PUSH1  => 00
        // 34     PUSH1  => 00
        // 36     PUSH1  => 04
        // 38     PUSH2  => 9000
        // 41     CALL
        // 42     POP
        // 43     RETURNDATASIZE
        // 44     PUSH1  => 00
        // 46     SSTORE
        // 47     PUSH1  => 20
        // 49     PUSH1  => 00
        // 51     RETURN

        let mut db = InMemoryState::default();
        let mut state = IntraBlockState::new(&mut db);

        let txn = MessageWithSender {
            message: Message::Legacy {
                action: TransactionAction::Create,
                input: code.to_vec().into(),

                chain_id: Default::default(),
                nonce: Default::default(),
                gas_price: Default::default(),
                gas_limit: Default::default(),
                value: Default::default(),
            },
            sender: caller,
        };

        let gas = 150_000;
        let res = execute(&mut state, &header, &txn, gas);
        assert_eq!(res.status_code, StatusCode::Success);
        assert_eq!(res.output_data, vec![]);

        let contract_address = create_address(caller, 0);
        let key0 = 0.as_u256();
        assert_eq!(
            state.get_current_storage(contract_address, key0).unwrap(),
            0
        );
    }

    // https://github.com/ethereum/EIPs/issues/684
    #[test]
    fn contract_overwrite() {
        let header = PartialHeader {
            number: 7_753_545.into(),
            ..PartialHeader::empty()
        };

        let old_code = hex!("6000");
        let new_code = hex!("6001");

        let caller = hex!("92a1d964b8fc79c5694343cc943c27a94a3be131").into();

        let contract_address = create_address(caller, 0);

        let mut db = InMemoryState::default();
        let mut state = IntraBlockState::new(&mut db);
        state
            .set_code(contract_address, old_code.to_vec().into())
            .unwrap();

        let txn = MessageWithSender {
            message: Message::Legacy {
                action: TransactionAction::Create,
                input: new_code.to_vec().into(),

                chain_id: Default::default(),
                nonce: Default::default(),
                gas_price: Default::default(),
                gas_limit: Default::default(),
                value: Default::default(),
            },
            sender: caller,
        };

        let gas = 100_000;
        let res = execute(&mut state, &header, &txn, gas);

        assert_eq!(res.status_code, StatusCode::InvalidInstruction);
        assert_eq!(res.gas_left, 0);
        assert_eq!(res.output_data, vec![]);
    }

    #[test]
    fn eip3541() {
        let header = PartialHeader {
            number: 13_500_000.into(),
            ..PartialHeader::empty()
        };

        let mut db = InMemoryState::default();
        let mut state = IntraBlockState::new(&mut db);

        let t = |input| MessageWithSender {
            message: Message::Legacy {
                action: TransactionAction::Create,
                input,

                chain_id: Default::default(),
                nonce: Default::default(),
                gas_price: Default::default(),
                gas_limit: Default::default(),
                value: Default::default(),
            },
            sender: hex!("1000000000000000000000000000000000000000").into(),
        };

        let gas = 50_000;

        // https://eips.ethereum.org/EIPS/eip-3541#test-cases
        let txn = (t)(hex!("60ef60005360016000f3").to_vec().into());
        assert_eq!(
            execute(&mut state, &header, &txn, gas).status_code,
            StatusCode::ContractValidationFailure
        );

        let txn = (t)(hex!("60ef60005360026000f3").to_vec().into());
        assert_eq!(
            execute(&mut state, &header, &txn, gas).status_code,
            StatusCode::ContractValidationFailure
        );

        let txn = (t)(hex!("60ef60005360036000f3").to_vec().into());
        assert_eq!(
            execute(&mut state, &header, &txn, gas).status_code,
            StatusCode::ContractValidationFailure
        );

        let txn = (t)(hex!("60ef60005360206000f3").to_vec().into());
        assert_eq!(
            execute(&mut state, &header, &txn, gas).status_code,
            StatusCode::ContractValidationFailure
        );

        let txn = (t)(hex!("60fe60005360016000f3").to_vec().into());
        assert_eq!(
            execute(&mut state, &header, &txn, gas).status_code,
            StatusCode::Success
        );
    }
}<|MERGE_RESOLUTION|>--- conflicted
+++ resolved
@@ -40,17 +40,10 @@
     beneficiary: Address,
 }
 
-<<<<<<< HEAD
-pub fn execute<B: State>(
-    state: &mut IntraBlockState<'_, B>,
-    tracer: Option<&mut dyn Tracer>,
-    analysis_cache: &mut AnalysisCache,
-=======
 pub fn execute<'db, 'tracer, 'analysis, B: State>(
     state: &mut IntraBlockState<'db, B>,
     tracer: &'tracer mut dyn Tracer,
     analysis_cache: &'analysis mut AnalysisCache,
->>>>>>> 98409ac1
     header: &PartialHeader,
     block_spec: &BlockExecutionSpec,
     txn: &MessageWithSender,
@@ -101,11 +94,7 @@
 where
     B: State,
 {
-<<<<<<< HEAD
-    fn create(&mut self, message: CreateMessage) -> anyhow::Result<Output> {
-=======
     fn create(&mut self, message: &CreateMessage) -> anyhow::Result<Output> {
->>>>>>> 98409ac1
         let mut res = Output {
             status_code: StatusCode::Success,
             gas_left: message.gas,
@@ -132,19 +121,6 @@
 
         self.state.access_account(contract_addr);
 
-<<<<<<< HEAD
-        if let Some(tracer) = self.tracer.as_mut() {
-            tracer.capture_start(
-                message.depth.try_into().unwrap(),
-                message.sender,
-                contract_addr,
-                MessageKind::Create,
-                message.initcode.clone(),
-                message.gas.try_into().unwrap(),
-                message.endowment,
-            );
-        };
-=======
         self.tracer.capture_start(
             message.depth.try_into().unwrap(),
             message.sender,
@@ -154,7 +130,6 @@
             message.gas.try_into().unwrap(),
             message.endowment,
         );
->>>>>>> 98409ac1
 
         if self.state.get_nonce(contract_addr)? != 0
             || self.state.get_code_hash(contract_addr)? != EMPTY_HASH
@@ -188,11 +163,7 @@
             value: message.endowment,
         };
 
-<<<<<<< HEAD
-        res = self.execute(deploy_message, message.initcode, None)?;
-=======
         res = self.execute(&deploy_message, &message.initcode, None)?;
->>>>>>> 98409ac1
 
         if res.status_code == StatusCode::Success {
             let code_len = res.output_data.len();
@@ -230,22 +201,9 @@
         Ok(res)
     }
 
-<<<<<<< HEAD
-    fn call(&mut self, message: InterpreterMessage) -> anyhow::Result<Output> {
-        let mut res = Output {
-            status_code: StatusCode::Success,
-            gas_left: message.gas,
-            output_data: Bytes::new(),
-            create_address: None,
-        };
-
-        let value = message.value;
-        if message.kind != CallKind::DelegateCall && self.state.get_balance(message.sender)? < value
-=======
     fn call(&mut self, message: &InterpreterMessage) -> anyhow::Result<Output> {
         if message.kind != CallKind::DelegateCall
             && self.state.get_balance(message.sender)? < message.value
->>>>>>> 98409ac1
         {
             return Ok(Output {
                 status_code: StatusCode::InsufficientBalance,
@@ -255,15 +213,8 @@
             });
         }
 
-<<<<<<< HEAD
-        let precompiled = self.is_precompiled(message.code_address);
-
-        let code = if !precompiled {
-            self.state.get_code(message.code_address)?
-=======
         let code_kind = if self.is_precompiled(message.code_address) {
             CodeKind::Precompile
->>>>>>> 98409ac1
         } else {
             CodeKind::Bytecode(self.state.get_code(message.code_address)?)
         };
@@ -290,11 +241,7 @@
         // https://eips.ethereum.org/EIPS/eip-161
         if message.value == 0
             && self.block_spec.revision >= Revision::Spurious
-<<<<<<< HEAD
-            && !precompiled
-=======
             && matches!(code_kind, CodeKind::Bytecode(_))
->>>>>>> 98409ac1
             && !self.state.exists(message.code_address)?
         {
             return Ok(Output {
@@ -313,15 +260,10 @@
                 // https://github.com/ethereum/go-ethereum/blob/v1.9.25/core/vm/evm.go#L391
                 self.state.touch(message.recipient);
             } else {
-<<<<<<< HEAD
-                self.state.subtract_from_balance(message.sender, value)?;
-                self.state.add_to_balance(message.recipient, value)?;
-=======
                 self.state
                     .subtract_from_balance(message.sender, message.value)?;
                 self.state
                     .add_to_balance(message.recipient, message.value)?;
->>>>>>> 98409ac1
             }
         }
 
@@ -337,12 +279,6 @@
                     });
                 }
 
-<<<<<<< HEAD
-            let code_hash = self.state.get_code_hash(message.code_address)?;
-
-            res = self.execute(message, code, Some(code_hash))?;
-        }
-=======
                 let code_hash = self.state.get_code_hash(message.code_address)?;
 
                 self.execute(message, code, Some(&code_hash))?
@@ -375,7 +311,6 @@
                 res
             }
         };
->>>>>>> 98409ac1
 
         if res.status_code != StatusCode::Success {
             self.state.revert_to_snapshot(snapshot);
@@ -405,291 +340,6 @@
             AnalyzedCode::analyze(code)
         };
 
-<<<<<<< HEAD
-        let mut interrupt = analysis
-            .execute_resumable(false, msg, self.block_spec.revision)
-            .resume(());
-
-        let output = loop {
-            interrupt = match interrupt {
-                Interrupt::InstructionStart { .. } => unreachable!("tracing is disabled"),
-                Interrupt::AccountExists { interrupt, address } => {
-                    let exists = if self.block_spec.revision >= Revision::Spurious {
-                        !self.state.is_dead(address)?
-                    } else {
-                        self.state.exists(address)?
-                    };
-                    interrupt.resume(AccountExistsStatus { exists })
-                }
-                Interrupt::GetBalance { interrupt, address } => {
-                    let balance = self.state.get_balance(address)?;
-                    interrupt.resume(Balance { balance })
-                }
-                Interrupt::GetCodeSize { interrupt, address } => {
-                    let code_size =
-                        u64::try_from(self.state.get_code(address)?.map(|c| c.len()).unwrap_or(0))?
-                            .into();
-                    interrupt.resume(CodeSize { code_size })
-                }
-                Interrupt::GetStorage {
-                    interrupt,
-                    address,
-                    location,
-                } => {
-                    let value = self.state.get_current_storage(address, location)?;
-                    interrupt.resume(StorageValue { value })
-                }
-                Interrupt::SetStorage {
-                    interrupt,
-                    address,
-                    location,
-                    value: new_val,
-                } => {
-                    let current_val = self.state.get_current_storage(address, location)?;
-
-                    let status = if current_val == new_val {
-                        StorageStatus::Unchanged
-                    } else {
-                        self.state.set_storage(address, location, new_val)?;
-
-                        let eip1283 = self.block_spec.revision >= Revision::Istanbul
-                            || self.block_spec.revision == Revision::Constantinople;
-
-                        if !eip1283 {
-                            if current_val == 0 {
-                                StorageStatus::Added
-                            } else if new_val == 0 {
-                                self.state.add_refund(fee::R_SCLEAR);
-                                StorageStatus::Deleted
-                            } else {
-                                StorageStatus::Modified
-                            }
-                        } else {
-                            let sload_cost = {
-                                if self.block_spec.revision >= Revision::Berlin {
-                                    fee::WARM_STORAGE_READ_COST
-                                } else if self.block_spec.revision >= Revision::Istanbul {
-                                    fee::G_SLOAD_ISTANBUL
-                                } else {
-                                    fee::G_SLOAD_TANGERINE_WHISTLE
-                                }
-                            };
-
-                            let mut sstore_reset_gas = fee::G_SRESET;
-                            if self.block_spec.revision >= Revision::Berlin {
-                                sstore_reset_gas -= fee::COLD_SLOAD_COST;
-                            }
-
-                            // https://eips.ethereum.org/EIPS/eip-1283
-                            let original_val =
-                                self.state.get_original_storage(address, location)?;
-
-                            // https://eips.ethereum.org/EIPS/eip-3529
-                            let sstore_clears_refund =
-                                if self.block_spec.revision >= Revision::London {
-                                    sstore_reset_gas + fee::ACCESS_LIST_STORAGE_KEY_COST
-                                } else {
-                                    fee::R_SCLEAR
-                                };
-
-                            if original_val == current_val {
-                                if original_val == 0 {
-                                    StorageStatus::Added
-                                } else {
-                                    if new_val == 0 {
-                                        self.state.add_refund(sstore_clears_refund);
-                                    }
-                                    StorageStatus::Modified
-                                }
-                            } else {
-                                if original_val != 0 {
-                                    if current_val == 0 {
-                                        self.state.subtract_refund(sstore_clears_refund);
-                                    }
-                                    if new_val == 0 {
-                                        self.state.add_refund(sstore_clears_refund);
-                                    }
-                                }
-                                if original_val == new_val {
-                                    let refund = {
-                                        if original_val == 0 {
-                                            fee::G_SSET - sload_cost
-                                        } else {
-                                            sstore_reset_gas - sload_cost
-                                        }
-                                    };
-
-                                    self.state.add_refund(refund);
-                                }
-                                StorageStatus::ModifiedAgain
-                            }
-                        }
-                    };
-
-                    interrupt.resume(StorageStatusInfo { status })
-                }
-                Interrupt::GetCodeHash { interrupt, address } => {
-                    let hash = h256_to_u256({
-                        if self.state.is_dead(address)? {
-                            H256::zero()
-                        } else {
-                            self.state.get_code_hash(address)?
-                        }
-                    });
-                    interrupt.resume(CodeHash { hash })
-                }
-                Interrupt::CopyCode {
-                    interrupt,
-                    address,
-                    offset,
-                    max_size,
-                } => {
-                    let mut buffer = vec![0; max_size];
-
-                    let code = self.state.get_code(address)?.unwrap_or_default();
-
-                    let mut copied = 0;
-                    if offset < code.len() {
-                        copied = min(max_size, code.len() - offset);
-                        buffer[..copied].copy_from_slice(&code[offset..offset + copied]);
-                    }
-
-                    buffer.truncate(copied);
-                    let code = buffer.into();
-
-                    interrupt.resume(Code { code })
-                }
-                Interrupt::Selfdestruct {
-                    interrupt,
-                    address,
-                    beneficiary,
-                } => {
-                    self.state.record_selfdestruct(address);
-                    let balance = self.state.get_balance(address)?;
-                    self.state.add_to_balance(beneficiary, balance)?;
-                    self.state.set_balance(address, 0)?;
-
-                    if let Some(tracer) = &mut self.tracer {
-                        tracer.capture_self_destruct(address, beneficiary);
-                    }
-
-                    interrupt.resume(())
-                }
-                Interrupt::Call {
-                    interrupt,
-                    call_data,
-                } => {
-                    let output = match call_data {
-                        Call::Create(message) => {
-                            let mut res = self.create(message)?;
-
-                            // https://eips.ethereum.org/EIPS/eip-211
-                            if res.status_code != StatusCode::Revert {
-                                // geth returns CREATE output only in case of REVERT
-                                res.output_data = Default::default();
-                            }
-
-                            res
-                        }
-                        Call::Call(message) => self.call(message)?,
-                    };
-
-                    interrupt.resume(CallOutput { output })
-                }
-                Interrupt::GetTxContext { interrupt } => {
-                    let base_fee_per_gas = self.header.base_fee_per_gas.unwrap_or(U256::ZERO);
-                    let tx_gas_price = self.txn.effective_gas_price(base_fee_per_gas);
-                    let tx_origin = self.txn.sender;
-                    let block_coinbase = self.beneficiary;
-                    let block_number = self.header.number.0;
-                    let block_timestamp = self.header.timestamp;
-                    let block_gas_limit = self.header.gas_limit;
-                    let block_difficulty = self.header.difficulty;
-                    let chain_id = self.block_spec.params.chain_id.0.into();
-                    let block_base_fee = base_fee_per_gas;
-
-                    let context = TxContext {
-                        tx_gas_price,
-                        tx_origin,
-                        block_coinbase,
-                        block_number,
-                        block_timestamp,
-                        block_gas_limit,
-                        block_difficulty,
-                        chain_id,
-                        block_base_fee,
-                    };
-
-                    interrupt.resume(TxContextData { context })
-                }
-                Interrupt::GetBlockHash {
-                    interrupt,
-                    block_number,
-                } => {
-                    let base_number = self.header.number;
-                    let distance = base_number.0 - block_number;
-                    assert!(distance <= 256);
-
-                    let mut hash = self.header.parent_hash;
-
-                    for i in 1..distance {
-                        hash = self
-                            .state
-                            .db()
-                            .read_header(BlockNumber(base_number.0 - i), hash)?
-                            .context("no header")?
-                            .parent_hash;
-                    }
-
-                    let hash = h256_to_u256(hash);
-                    interrupt.resume(BlockHash { hash })
-                }
-                Interrupt::EmitLog {
-                    interrupt,
-                    address,
-                    topics,
-                    data,
-                } => {
-                    self.state.add_log(Log {
-                        address,
-                        topics: topics.into_iter().map(u256_to_h256).collect(),
-                        data,
-                    });
-
-                    interrupt.resume(())
-                }
-                Interrupt::AccessAccount { interrupt, address } => {
-                    let status = if self.is_precompiled(address) {
-                        AccessStatus::Warm
-                    } else {
-                        self.state.access_account(address)
-                    };
-                    interrupt.resume(AccessAccountStatus { status })
-                }
-                Interrupt::AccessStorage {
-                    interrupt,
-                    address,
-                    location,
-                } => {
-                    let status = self.state.access_storage(address, location);
-                    interrupt.resume(AccessStorageStatus { status })
-                }
-                Interrupt::Complete { result, .. } => {
-                    let output = match result {
-                        Ok(output) => output.into(),
-                        Err(status_code) => Output {
-                            status_code,
-                            gas_left: 0,
-                            output_data: bytes::Bytes::new(),
-                            create_address: None,
-                        },
-                    };
-
-                    break output;
-                }
-            };
-        };
-=======
         let revision = self.block_spec.revision;
 
         let mut host = EvmHost { inner: self };
@@ -697,7 +347,6 @@
         let output = analysis.execute(&mut host, msg, revision);
 
         self.tracer.capture_end(&output);
->>>>>>> 98409ac1
 
         Ok(output)
     }
@@ -995,11 +644,7 @@
 #[cfg(test)]
 mod tests {
     use super::*;
-<<<<<<< HEAD
-    use crate::{res::chainspec::MAINNET, InMemoryState};
-=======
     use crate::{execution::tracer::NoopTracer, res::chainspec::MAINNET, InMemoryState};
->>>>>>> 98409ac1
     use bytes_literal::bytes;
     use hex_literal::hex;
 
@@ -1028,7 +673,6 @@
             number: 10_336_006.into(),
             ..PartialHeader::empty()
         };
-<<<<<<< HEAD
 
         let sender = hex!("0a6bb546b9208cfab9e8fa2b9b2c042b18df7030").into();
         let to = hex!("8b299e2b7d7f43c0ce3068263545309ff4ffb521").into();
@@ -1066,45 +710,6 @@
         assert_eq!(res.status_code, StatusCode::Success);
         assert_eq!(res.output_data, vec![]);
 
-=======
-
-        let sender = hex!("0a6bb546b9208cfab9e8fa2b9b2c042b18df7030").into();
-        let to = hex!("8b299e2b7d7f43c0ce3068263545309ff4ffb521").into();
-        let value = 10_200_000_000_000_000_u128;
-
-        let mut db = InMemoryState::default();
-        let mut state = IntraBlockState::new(&mut db);
-
-        assert_eq!(state.get_balance(sender).unwrap(), 0);
-        assert_eq!(state.get_balance(to).unwrap(), 0);
-
-        let txn = MessageWithSender {
-            message: Message::Legacy {
-                action: TransactionAction::Call(to),
-                value: value.into(),
-
-                chain_id: Default::default(),
-                nonce: Default::default(),
-                gas_price: Default::default(),
-                gas_limit: Default::default(),
-                input: Default::default(),
-            },
-            sender,
-        };
-
-        let gas = 0;
-
-        let res = execute(&mut state, &header, &txn, gas);
-        assert_eq!(res.status_code, StatusCode::InsufficientBalance);
-        assert_eq!(res.output_data, vec![]);
-
-        state.add_to_balance(sender, ETHER).unwrap();
-
-        let res = execute(&mut state, &header, &txn, gas);
-        assert_eq!(res.status_code, StatusCode::Success);
-        assert_eq!(res.output_data, vec![]);
-
->>>>>>> 98409ac1
         assert_eq!(state.get_balance(sender).unwrap(), ETHER - value);
         assert_eq!(state.get_balance(to).unwrap(), value);
     }
