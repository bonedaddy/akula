use crate::{
    kv::{
<<<<<<< HEAD
        mdbx::MdbxTransaction,
=======
        mdbx::*,
>>>>>>> 98409ac1
        tables::{self, HeaderKey},
    },
    models::*,
    sentry_connector::{chain_config::ChainConfig, sentry_client::Status, sentry_client_connector},
};
use mdbx::{EnvironmentKind, RW};
use std::fmt;
use tokio::sync::watch;
use tracing::debug;

#[derive(Debug)]
pub struct SentryStatusProvider {
    chain_config: ChainConfig,
    sender: watch::Sender<Status>,
}

impl SentryStatusProvider {
    pub fn new(chain_config: ChainConfig) -> Self {
        let genesis_status = Status {
            total_difficulty: U256::ZERO,
            best_hash: H256::zero(),
            chain_fork_config: chain_config.clone(),
            max_block: BlockNumber(0),
        };

        let (sender, _) = watch::channel(genesis_status);

        Self {
            chain_config,
            sender,
        }
    }

    pub fn current_status_stream(&self) -> sentry_client_connector::StatusStream {
        let receiver = self.sender.subscribe();
        let stream = async_stream::stream! {
            // move receiver
            let mut receiver: watch::Receiver<Status> = receiver;
            loop {
                let status = receiver.borrow_and_update().clone();
                yield Ok(status);
            }
        };
        Box::pin(stream)
    }

<<<<<<< HEAD
    async fn read_status<'db, E: EnvironmentKind>(
        &self,
        tx: &MdbxTransaction<'db, RW, E>,
    ) -> anyhow::Result<Status> {
        let (_, header_hash) = tx
=======
    fn read_status<E: EnvironmentKind>(
        &self,
        tx: &MdbxTransaction<'_, RW, E>,
    ) -> anyhow::Result<Status> {
        let header_hash = tx
>>>>>>> 98409ac1
            .get(tables::LastHeader, Default::default())?
            .ok_or(SentryStatusProviderError::StatusDataNotFound)?;

        let block_num = tx
            .get(tables::HeaderNumber, header_hash)?
            .ok_or(SentryStatusProviderError::StatusDataNotFound)?;

        let header_key: HeaderKey = (block_num, header_hash);
        let total_difficulty = tx
            .get(tables::HeadersTotalDifficulty, header_key)?
            .ok_or(SentryStatusProviderError::StatusDataNotFound)?;

        let status = Status {
            total_difficulty,
            best_hash: header_hash,
            chain_fork_config: self.chain_config.clone(),
            max_block: block_num,
        };

        Ok(status)
    }

<<<<<<< HEAD
    pub async fn update<'db, E: EnvironmentKind>(
        &self,
        tx: &MdbxTransaction<'db, RW, E>,
=======
    pub fn update<E: EnvironmentKind>(
        &self,
        tx: &MdbxTransaction<'_, RW, E>,
>>>>>>> 98409ac1
    ) -> anyhow::Result<()> {
        match self.read_status(tx) {
            Ok(status) => {
                self.sender.send(status)?;
                Ok(())
            }
            Err(error) => match error.downcast_ref::<SentryStatusProviderError>() {
                Some(SentryStatusProviderError::StatusDataNotFound) => {
                    debug!("SentryStatusProvider.update: status data not found.");
                    Ok(())
                }
                None => Err(error),
            },
        }
    }
}

#[derive(Debug)]
enum SentryStatusProviderError {
    StatusDataNotFound,
}

impl fmt::Display for SentryStatusProviderError {
    fn fmt(&self, f: &mut fmt::Formatter<'_>) -> fmt::Result {
        write!(f, "{:?}", self)
    }
}

impl std::error::Error for SentryStatusProviderError {}<|MERGE_RESOLUTION|>--- conflicted
+++ resolved
@@ -1,16 +1,11 @@
 use crate::{
     kv::{
-<<<<<<< HEAD
-        mdbx::MdbxTransaction,
-=======
         mdbx::*,
->>>>>>> 98409ac1
         tables::{self, HeaderKey},
     },
     models::*,
     sentry_connector::{chain_config::ChainConfig, sentry_client::Status, sentry_client_connector},
 };
-use mdbx::{EnvironmentKind, RW};
 use std::fmt;
 use tokio::sync::watch;
 use tracing::debug;
@@ -51,21 +46,13 @@
         Box::pin(stream)
     }
 
-<<<<<<< HEAD
-    async fn read_status<'db, E: EnvironmentKind>(
-        &self,
-        tx: &MdbxTransaction<'db, RW, E>,
-    ) -> anyhow::Result<Status> {
-        let (_, header_hash) = tx
-=======
     fn read_status<E: EnvironmentKind>(
         &self,
         tx: &MdbxTransaction<'_, RW, E>,
     ) -> anyhow::Result<Status> {
         let header_hash = tx
->>>>>>> 98409ac1
             .get(tables::LastHeader, Default::default())?
-            .ok_or(SentryStatusProviderError::StatusDataNotFound)?;
+            .ok_or(SentryStatusProviderError::StatusDataNotFound)?.1;
 
         let block_num = tx
             .get(tables::HeaderNumber, header_hash)?
@@ -86,15 +73,9 @@
         Ok(status)
     }
 
-<<<<<<< HEAD
-    pub async fn update<'db, E: EnvironmentKind>(
-        &self,
-        tx: &MdbxTransaction<'db, RW, E>,
-=======
     pub fn update<E: EnvironmentKind>(
         &self,
         tx: &MdbxTransaction<'_, RW, E>,
->>>>>>> 98409ac1
     ) -> anyhow::Result<()> {
         match self.read_status(tx) {
             Ok(status) => {
