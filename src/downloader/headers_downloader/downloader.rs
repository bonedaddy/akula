--- conflicted
+++ resolved
@@ -4,15 +4,10 @@
     ui::ui_system::UISystemShared, verification::header_slice_verifier::HeaderSliceVerifier,
 };
 use crate::{
-<<<<<<< HEAD
-    kv::mdbx::MdbxTransaction,
-=======
     kv::mdbx::*,
->>>>>>> 98409ac1
     models::*,
     sentry_connector::{chain_config::ChainConfig, sentry_client_reactor::*},
 };
-use mdbx::{EnvironmentKind, RW};
 use parking_lot::Mutex;
 use std::{
     fmt::{Debug, Formatter},
