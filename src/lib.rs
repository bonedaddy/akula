#![feature(
    bool_to_option,
    generator_trait,
    generators,
    let_else,
    map_first_last,
    never_type,
    step_trait,
    type_alias_impl_trait,
<<<<<<< HEAD
    integer_atomics,
    async_closure,
    const_try,
    inline_const,
    const_option
=======
    adt_const_params
>>>>>>> 917fc122
)]
#![recursion_limit = "256"]
#![allow(
    dead_code,
    incomplete_features,
    clippy::mutable_key_type,
    clippy::type_complexity,
    clippy::unused_io_amount
)]

pub mod accessors;
#[doc(hidden)]
pub mod binutil;
mod bitmapdb;
pub mod chain;
pub mod consensus;
pub mod crypto;
pub mod downloader;
pub mod etl;
pub mod execution;
pub mod kv;
pub mod models;
pub mod res;
pub mod sentry;
pub mod sentry2;
pub mod stagedsync;
pub mod stages;
mod state;
pub mod trie;
pub(crate) mod util;

pub use stagedsync::stages::StageId;
pub use state::*;
pub use util::*;<|MERGE_RESOLUTION|>--- conflicted
+++ resolved
@@ -1,21 +1,20 @@
 #![feature(
     bool_to_option,
+    destructuring_assignment,
+    entry_insert,
     generator_trait,
     generators,
+    async_stream,
     let_else,
     map_first_last,
     never_type,
     step_trait,
     type_alias_impl_trait,
-<<<<<<< HEAD
     integer_atomics,
     async_closure,
     const_try,
     inline_const,
     const_option
-=======
-    adt_const_params
->>>>>>> 917fc122
 )]
 #![recursion_limit = "256"]
 #![allow(
