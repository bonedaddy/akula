--- conflicted
+++ resolved
@@ -1,16 +1,11 @@
 #![feature(
     bool_to_option,
-<<<<<<< HEAD
-=======
-    const_for,
-    const_mut_refs,
->>>>>>> 98409ac1
     generator_trait,
     generators,
+    const_for,
     let_else,
     map_first_last,
     never_type,
-    poll_ready,
     step_trait,
     type_alias_impl_trait,
     integer_atomics,
@@ -28,7 +23,6 @@
     const_precise_live_drops,
     const_result,
     const_convert,
-    entry_insert,
     const_mut_refs,
     derive_default_enum,
     control_flow_enum,
@@ -37,7 +31,8 @@
     slice_as_chunks,
     iter_partition_in_place,
     try_trait_v2,
-    try_trait_v2_residual
+    try_trait_v2_residual,
+poll_ready,
 )]
 #![recursion_limit = "256"]
 #![allow(
@@ -62,11 +57,8 @@
 pub mod models;
 pub mod res;
 pub mod sentry;
-<<<<<<< HEAD
 pub mod sentry2;
-=======
 pub mod sentry_connector;
->>>>>>> 98409ac1
 pub mod stagedsync;
 pub mod stages;
 mod state;
