--- conflicted
+++ resolved
@@ -1,11 +1,6 @@
 use super::data_provider::*;
-<<<<<<< HEAD
-use crate::kv::{mdbx::MdbxCursor, tables::ErasedTable, traits::*};
-=======
 use crate::kv::{mdbx::*, tables::ErasedTable, traits::*};
->>>>>>> 98409ac1
 use derive_more::*;
-use mdbx::RW;
 use std::{
     cmp::Reverse,
     collections::BinaryHeap,
