--- conflicted
+++ resolved
@@ -1,16 +1,11 @@
 use crate::{
     etl::collector::*,
     kv::{mdbx::*, tables},
-<<<<<<< HEAD
-    models::BodyForStorage,
-=======
     models::*,
->>>>>>> 98409ac1
     stagedsync::{stage::*, stages::*},
     StageId,
 };
 use async_trait::async_trait;
-use mdbx::EnvironmentKind;
 use std::sync::Arc;
 use tempfile::TempDir;
 use tokio::pin;
