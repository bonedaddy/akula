--- conflicted
+++ resolved
@@ -13,7 +13,6 @@
 use anyhow::format_err;
 use async_trait::async_trait;
 use itertools::Itertools;
-use mdbx::{EnvironmentKind, RW};
 use std::{
     collections::{BTreeSet, HashMap},
     sync::Arc,
@@ -21,10 +20,7 @@
 };
 use tempfile::TempDir;
 use tokio::pin;
-<<<<<<< HEAD
-=======
 use tracing::info;
->>>>>>> 98409ac1
 
 /// Generate call trace index
 #[derive(Debug)]
@@ -119,9 +115,6 @@
         flush(&mut froms_collector, &mut froms);
         flush(&mut tos_collector, &mut tos);
 
-<<<<<<< HEAD
-        load_call_traces(&mut tx.cursor(tables::CallFromIndex)?, froms_collector)?;
-=======
         if printed {
             info!("Flushing froms index");
         }
@@ -130,7 +123,6 @@
         if printed {
             info!("Flushing tos index");
         }
->>>>>>> 98409ac1
         load_call_traces(&mut tx.cursor(tables::CallToIndex)?, tos_collector)?;
 
         Ok(ExecOutput::Progress {
