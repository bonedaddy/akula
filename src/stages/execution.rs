--- conflicted
+++ resolved
@@ -8,11 +8,7 @@
     },
     h256_to_u256,
     kv::{
-<<<<<<< HEAD
-        mdbx::MdbxTransaction,
-=======
         mdbx::*,
->>>>>>> 98409ac1
         tables::{self, CallTraceSetEntry},
     },
     models::*,
@@ -21,7 +17,6 @@
 };
 use anyhow::{format_err, Context};
 use async_trait::async_trait;
-use mdbx::{EnvironmentKind, RW};
 use std::time::{Duration, Instant};
 use tracing::*;
 
@@ -202,18 +197,9 @@
     {
         let _ = tx;
 
-<<<<<<< HEAD
-        let genesis_hash = tx
-            .get(tables::CanonicalHeader, BlockNumber(0))?
-            .ok_or_else(|| format_err!("Genesis block absent"))?;
-        let chain_config = tx
-            .get(tables::Config, genesis_hash)?
-            .ok_or_else(|| format_err!("No chain config for genesis block {:?}", genesis_hash))?;
-=======
         let chain_config = tx
             .get(tables::Config, Default::default())?
             .ok_or_else(|| format_err!("No chain specification set"))?;
->>>>>>> 98409ac1
 
         let prev_progress = input.stage_progress.unwrap_or_default();
         let starting_block = prev_progress + 1;
