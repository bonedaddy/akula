--- conflicted
+++ resolved
@@ -1,13 +1,8 @@
 use crate::{
-<<<<<<< HEAD
-    kv::{mdbx::MdbxTransaction, tables::BitmapKey, traits::*},
-=======
     kv::{mdbx::*, tables::BitmapKey, traits::*},
->>>>>>> 98409ac1
     models::*,
 };
 use croaring::{treemap::NativeSerializer, Treemap as RoaringTreemap};
-use mdbx::{EnvironmentKind, TransactionKind};
 use std::{iter::Peekable, ops::RangeInclusive};
 use tokio::pin;
 
