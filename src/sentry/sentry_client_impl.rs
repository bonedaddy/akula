--- conflicted
+++ resolved
@@ -142,11 +142,7 @@
                         .ok_or_else(|| anyhow::format_err!("SentryClient receive_messages stream got an invalid MessageId {}", inbound_message.id))?;
                     let message_id = EthMessageId::try_from(grpc_message_id)?;
                     let grpc_peer_id: Option<grpc_types::H256> = inbound_message.peer_id;
-<<<<<<< HEAD
-                    let peer_id: Option<PeerId> = grpc_peer_id.map(H256::from);
-=======
                     let peer_id: Option<PeerId> = grpc_peer_id.map(PeerId::from);
->>>>>>> 917fc122
                     let message_bytes: bytes::Bytes = inbound_message.data;
                     let message = message_decoder::decode_rlp_message(message_id, message_bytes.as_ref())?;
                     let message_from_peer = MessageFromPeer {
