--- conflicted
+++ resolved
@@ -1,4 +1,3 @@
-#![allow(clippy::question_mark)]
 use crate::{
     consensus::{DuoError, ValidationError},
     crypto::keccak256,
@@ -12,10 +11,7 @@
         util::has_prefix,
     },
 };
-<<<<<<< HEAD
-use anyhow::{bail, Result};
-=======
->>>>>>> 98409ac1
+use anyhow::Result;
 use parking_lot::Mutex;
 use std::marker::PhantomData;
 use tempfile::TempDir;
@@ -36,40 +32,43 @@
     }
 
     fn state_flag(&self) -> bool {
-        if self.nibble < 0 || self.node.is_none() {
-            return true;
-        }
-        self.node.as_ref().unwrap().state_mask() & (1u16 << self.nibble) != 0
+        if let Some(node) = &self.node {
+            if self.nibble >= 0 {
+                return node.state_mask & (1u16 << self.nibble) != 0;
+            }
+        }
+        true
     }
 
     fn tree_flag(&self) -> bool {
-        if self.nibble < 0 || self.node.is_none() {
-            return true;
-        }
-        self.node.as_ref().unwrap().tree_mask() & (1u16 << self.nibble) != 0
+        if let Some(node) = &self.node {
+            if self.nibble >= 0 {
+                return node.tree_mask & (1u16 << self.nibble) != 0;
+            }
+        }
+        true
     }
 
     fn hash_flag(&self) -> bool {
-        if self.node.is_none() {
-            return false;
-        } else if self.nibble < 0 {
-            return self.node.as_ref().unwrap().root_hash().is_some();
-        }
-        self.node.as_ref().unwrap().hash_mask() & (1u16 << self.nibble) != 0
+        match &self.node {
+            Some(node) => match self.nibble {
+                -1 => node.root_hash.is_some(),
+                _ => node.hash_mask & (1u16 << self.nibble) != 0,
+            },
+            None => false,
+        }
     }
 
     fn hash(&self) -> Option<H256> {
-        if !self.hash_flag() {
-            return None;
-        }
-
-        if self.nibble < 0 {
-            return self.node.as_ref().unwrap().root_hash();
-        }
-
-        let first_nibbles_mask = (1u16 << self.nibble) - 1;
-        let hash_idx = (self.node.as_ref().unwrap().hash_mask() & first_nibbles_mask).count_ones();
-        Some(self.node.as_ref().unwrap().hashes()[hash_idx as usize])
+        if self.hash_flag() {
+            let node = self.node.as_ref().unwrap();
+            match self.nibble {
+                -1 => node.root_hash,
+                _ => Some(node.hash_for_nibble(self.nibble)),
+            }
+        } else {
+            None
+        }
     }
 }
 
@@ -112,11 +111,7 @@
         cursor: &'cu mut MdbxCursor<'tx, RW, T>,
         changed: &'ps mut PrefixSet,
         prefix: &[u8],
-<<<<<<< HEAD
     ) -> Result<Cursor<'cu, 'tx, 'ps, T>> {
-=======
-    ) -> anyhow::Result<Cursor<'cu, 'tx, 'ps, T>> {
->>>>>>> 98409ac1
         let mut new_cursor = Self {
             cursor: Mutex::new(cursor),
             changed,
@@ -129,73 +124,48 @@
         Ok(new_cursor)
     }
 
-<<<<<<< HEAD
     fn next(&mut self) -> Result<()> {
-=======
-    fn next(&mut self) -> anyhow::Result<()> {
->>>>>>> 98409ac1
-        if self.stack.is_empty() {
-            return Ok(()); // end-of-tree
-        }
-
-        if !self.can_skip_state && self.children_are_in_trie() {
-            if self.stack.last().unwrap().nibble < 0 {
-                self.move_to_next_sibling(true)?;
+        if let Some(last) = self.stack.last() {
+            if !self.can_skip_state && self.children_are_in_trie() {
+                match last.nibble {
+                    -1 => self.move_to_next_sibling(true)?,
+                    _ => self.consume_node(&self.key().unwrap(), false)?,
+                }
             } else {
-                self.consume_node(&self.key().unwrap(), false)?;
-            }
-        } else {
-            self.move_to_next_sibling(false)?;
-        }
-
-        self.update_skip_state();
+                self.move_to_next_sibling(false)?;
+            }
+            self.update_skip_state();
+        }
+
         Ok(())
     }
 
     fn key(&self) -> Option<Vec<u8>> {
-        if self.stack.is_empty() {
-            None
-        } else {
-            Some(self.stack.last().unwrap().full_key())
-        }
+        self.stack.last().map(|n| n.full_key())
     }
 
     fn hash(&self) -> Option<H256> {
-        if self.stack.is_empty() {
-            return None;
-        }
-        self.stack.last().unwrap().hash()
+        self.stack.last().and_then(|n| n.hash())
     }
 
     fn children_are_in_trie(&self) -> bool {
-        if self.stack.is_empty() {
-            return false;
-        }
-        self.stack.last().unwrap().tree_flag()
-    }
-
-    fn can_skip_state(&self) -> bool {
-        self.can_skip_state
+        self.stack.last().map_or(false, |n| n.tree_flag())
     }
 
     fn first_uncovered_prefix(&self) -> Option<Vec<u8>> {
-        let mut k = self.key();
-
-        if self.can_skip_state && k.is_some() {
-            k = increment_key(&k.unwrap());
-        }
-        if k.is_none() {
-            return None;
-        }
-
-        Some(pack_nibbles(k.as_ref().unwrap()))
-    }
-
-<<<<<<< HEAD
+        match &self.key() {
+            Some(key) => {
+                if self.can_skip_state {
+                    increment_key(key).map(|k| pack_nibbles(k.as_slice()))
+                } else {
+                    Some(pack_nibbles(key.as_slice()))
+                }
+            }
+            None => None,
+        }
+    }
+
     fn consume_node(&mut self, to: &[u8], exact: bool) -> Result<()> {
-=======
-    fn consume_node(&mut self, to: &[u8], exact: bool) -> anyhow::Result<()> {
->>>>>>> 98409ac1
         let db_key = [self.prefix.as_slice(), to].concat().to_vec();
         let entry = if exact {
             self.cursor.lock().seek_exact(db_key)?
@@ -221,17 +191,15 @@
         let mut node: Option<Node> = None;
         if entry.is_some() {
             node = Some(unmarshal_node(entry.as_ref().unwrap().1.as_slice()).unwrap());
-            assert_ne!(node.as_ref().unwrap().state_mask(), 0);
-        }
-
-        let mut nibble = 0i8;
-        if node.is_none() || node.as_ref().unwrap().root_hash().is_some() {
-            nibble = -1;
-        } else {
-            while node.as_ref().unwrap().state_mask() & (1u16 << nibble) == 0 {
-                nibble += 1;
-            }
-        }
+            assert_ne!(node.as_ref().unwrap().state_mask, 0);
+        }
+
+        let nibble = match &node {
+            Some(n) if n.root_hash.is_none() => {
+                (0i8..16).find(|i| n.state_mask & (1u16 << i) != 0).unwrap()
+            }
+            _ => -1,
+        };
 
         if !key.is_empty() && !self.stack.is_empty() {
             self.stack[0].nibble = key[0] as i8;
@@ -250,52 +218,41 @@
     fn move_to_next_sibling(
         &mut self,
         allow_root_to_child_nibble_within_subnode: bool,
-    ) -> anyhow::Result<()> {
-        if self.stack.is_empty() {
-            return Ok(());
-        }
-
-        let sn = self.stack.last().unwrap();
-
-        if sn.nibble >= 15 || (sn.nibble < 0 && !allow_root_to_child_nibble_within_subnode) {
+    ) -> Result<()> {
+        if let Some(sn) = self.stack.last_mut() {
+            if sn.nibble >= 15 || (sn.nibble < 0 && !allow_root_to_child_nibble_within_subnode) {
+                self.stack.pop();
+                self.move_to_next_sibling(false)?;
+                return Ok(());
+            }
+
+            sn.nibble += 1;
+
+            if sn.node.is_none() {
+                let key = self.key();
+                self.consume_node(key.as_ref().unwrap(), false)?;
+                return Ok(());
+            }
+
+            while sn.nibble < 16 {
+                if sn.state_flag() {
+                    return Ok(());
+                }
+                sn.nibble += 1;
+            }
+
             self.stack.pop();
             self.move_to_next_sibling(false)?;
-            return Ok(());
-        }
-
-        let sn = self.stack.last_mut().unwrap();
-
-        sn.nibble += 1;
-
-        if sn.node.is_none() {
-            let key = self.key();
-            self.consume_node(key.as_ref().unwrap(), false)?;
-            return Ok(());
-        }
-
-        while sn.nibble < 16 {
-            if sn.state_flag() {
-                return Ok(());
-            }
-            sn.nibble += 1;
-        }
-
-        self.stack.pop();
-        self.move_to_next_sibling(false)?;
+        }
         Ok(())
     }
 
     fn update_skip_state(&mut self) {
-        if self.key().is_none()
-            || self.changed.contains(
-                [self.prefix.as_slice(), self.key().unwrap().as_slice()]
-                    .concat()
-                    .as_slice(),
-            )
-        {
-            self.can_skip_state = false;
+        self.can_skip_state = if let Some(key) = self.key() {
+            let s = [self.prefix.as_slice(), key.as_slice()].concat();
+            !self.changed.contains(s.as_slice()) && self.stack.last().unwrap().hash_flag()
         } else {
-            self.can_skip_state = self.stack.last().unwrap().hash_flag();
+            false
         }
     }
 
@@ -313,7 +270,7 @@
 {
     txn: &'tx MdbxTransaction<'db, RW, E>,
     hb: HashBuilder<'nc>,
-    storage_collector: Mutex<&'co mut TableCollector<'tmp, tables::TrieStorage>>,
+    storage_collector: &'co mut TableCollector<'tmp, tables::TrieStorage>,
     rlp: Vec<u8>,
     _marker: PhantomData<&'db ()>,
 }
@@ -330,67 +287,58 @@
         account_collector: &'co mut TableCollector<'tmp, tables::TrieAccount>,
         storage_collector: &'co mut TableCollector<'tmp, tables::TrieStorage>,
     ) -> Self {
-        let mut instance = Self {
+        let node_collector = |unpacked_key: &[u8], node: &Node| {
+            if !unpacked_key.is_empty() {
+                account_collector.push(unpacked_key.to_vec(), marshal_node(node));
+            }
+        };
+
+        Self {
             txn,
-            hb: HashBuilder::new(),
-            storage_collector: Mutex::new(storage_collector),
+            hb: HashBuilder::new(Some(Box::new(node_collector))),
+            storage_collector,
             rlp: vec![],
             _marker: PhantomData,
-        };
-
-        let node_collector = |unpacked_key: &[u8], node: &Node| {
-            if unpacked_key.is_empty() {
-                return;
-            }
-
-            account_collector.push(unpacked_key.to_vec(), marshal_node(node));
-        };
-
-        instance.hb.node_collector = Some(Box::new(node_collector));
-
-        instance
-    }
-
-<<<<<<< HEAD
+        }
+    }
+
     fn calculate_root(&mut self, changed: &mut PrefixSet) -> Result<H256> {
-=======
-    fn calculate_root(&mut self, changed: &mut PrefixSet) -> anyhow::Result<H256> {
->>>>>>> 98409ac1
         let mut state = self.txn.cursor(tables::HashedAccount)?;
         let mut trie_db_cursor = self.txn.cursor(tables::TrieAccount)?;
 
         let mut trie = Cursor::new(&mut trie_db_cursor, changed, &[])?;
-        while trie.key().is_some() {
-            if trie.can_skip_state() {
-                assert!(trie.hash().is_some());
+
+        while let Some(key) = trie.key() {
+            if trie.can_skip_state {
                 self.hb.add_branch_node(
-                    trie.key().unwrap(),
+                    key,
                     trie.hash().as_ref().unwrap(),
                     trie.children_are_in_trie(),
                 );
             }
 
-            let uncovered = trie.first_uncovered_prefix();
-            if uncovered.is_none() {
-                break;
-            }
+            let seek_key = match trie.first_uncovered_prefix() {
+                Some(mut uncovered) => {
+                    uncovered.resize(32, 0);
+                    uncovered
+                }
+                None => break,
+            };
 
             trie.next()?;
 
-            let mut seek_key = uncovered.unwrap().to_vec();
-            seek_key.resize(32, 0);
-
             let mut acc = state.seek(H256::from_slice(seek_key.as_slice()))?;
-            while acc.is_some() {
-                let unpacked_key = unpack_nibbles(acc.unwrap().0.as_bytes());
-                if trie.key().is_some() && trie.key().unwrap() < unpacked_key {
-                    break;
+            while let Some((address, account)) = acc {
+                let unpacked_key = unpack_nibbles(address.as_bytes());
+
+                if let Some(key) = trie.key() {
+                    if key < unpacked_key {
+                        break;
+                    }
                 }
 
-                let account = acc.unwrap().1;
-
                 let storage_root =
-                    self.calculate_storage_root(acc.unwrap().0.as_bytes(), trie.changed_mut())?;
+                    self.calculate_storage_root(address.as_bytes(), trie.changed_mut())?;
 
                 self.hb.add_leaf(
                     unpacked_key,
@@ -401,65 +349,61 @@
             }
         }
 
-        Ok(self.hb.root_hash())
-    }
-
-<<<<<<< HEAD
-    fn calculate_storage_root(&self, key_with_inc: &[u8], changed: &mut PrefixSet) -> Result<H256> {
-=======
+        Ok(self.hb.compute_root_hash())
+    }
+
     fn calculate_storage_root(
-        &self,
+        &mut self,
         key_with_inc: &[u8],
         changed: &mut PrefixSet,
-    ) -> anyhow::Result<H256> {
->>>>>>> 98409ac1
+    ) -> Result<H256> {
         let mut state = self.txn.cursor(tables::HashedStorage)?;
         let mut trie_db_cursor = self.txn.cursor(tables::TrieStorage)?;
 
-        let mut hb = HashBuilder::new();
-        hb.node_collector = Some(Box::new(|unpacked_storage_key: &[u8], node: &Node| {
-            let key = [key_with_inc, unpacked_storage_key].concat();
-            self.storage_collector.lock().push(key, marshal_node(node));
-        }));
+        let mut hb = HashBuilder::new(Some(Box::new(
+            |unpacked_storage_key: &[u8], node: &Node| {
+                let key = [key_with_inc, unpacked_storage_key].concat();
+                self.storage_collector.push(key, marshal_node(node));
+            },
+        )));
 
         let mut trie = Cursor::new(&mut trie_db_cursor, changed, key_with_inc)?;
-        while trie.key().is_some() {
-            if trie.can_skip_state() {
-                assert!(trie.hash().is_some());
+        while let Some(key) = trie.key() {
+            if trie.can_skip_state {
                 hb.add_branch_node(
-                    trie.key().unwrap(),
+                    key,
                     trie.hash().as_ref().unwrap(),
                     trie.children_are_in_trie(),
                 );
             }
 
-            let uncovered = trie.first_uncovered_prefix();
-            if uncovered.is_none() {
-                break;
-            }
+            let seek_key = match trie.first_uncovered_prefix() {
+                Some(mut uncovered) => {
+                    uncovered.resize(32, 0);
+                    uncovered
+                }
+                None => break,
+            };
 
             trie.next()?;
-
-            let mut seek_key = uncovered.unwrap().to_vec();
-            seek_key.resize(32, 0);
 
             let mut storage = state.seek_both_range(
                 H256::from_slice(key_with_inc),
                 H256::from_slice(seek_key.as_slice()),
             )?;
-            while storage.is_some() {
-                let (storage_location, value) = storage.unwrap();
+            while let Some((storage_location, value)) = storage {
                 let unpacked_loc = unpack_nibbles(storage_location.as_bytes());
-                if trie.key().is_some() && trie.key().unwrap() < unpacked_loc {
-                    break;
+                if let Some(key) = trie.key() {
+                    if key < unpacked_loc {
+                        break;
+                    }
                 }
-                let rlp = rlp::encode(&value);
-                hb.add_leaf(unpacked_loc, rlp.as_ref());
+                hb.add_leaf(unpacked_loc, rlp::encode(&value).as_ref());
                 storage = state.next_dup()?.map(|(_, v)| v);
             }
         }
 
-        Ok(hb.root_hash())
+        Ok(hb.compute_root_hash())
     }
 }
 
@@ -468,7 +412,7 @@
     etl_dir: &TempDir,
     expected_root: Option<H256>,
     changed: &mut PrefixSet,
-) -> Result<H256, DuoError>
+) -> std::result::Result<H256, DuoError>
 where
     'db: 'tx,
     E: EnvironmentKind,
@@ -478,15 +422,14 @@
 
     let root = {
         let mut loader = DbTrieLoader::new(txn, &mut account_collector, &mut storage_collector);
-
         loader.calculate_root(changed)?
     };
 
-    if let Some(expected_root) = expected_root {
-        if expected_root != root {
+    if let Some(expected) = expected_root {
+        if expected != root {
             return Err(DuoError::Validation(Box::new(
                 ValidationError::WrongStateRoot {
-                    expected: expected_root,
+                    expected,
                     got: root,
                 },
             )));
@@ -505,11 +448,7 @@
 fn gather_changes<'db, 'tx, K, E>(
     txn: &'tx MdbxTransaction<'db, K, E>,
     from: BlockNumber,
-<<<<<<< HEAD
 ) -> Result<PrefixSet>
-=======
-) -> anyhow::Result<PrefixSet>
->>>>>>> 98409ac1
 where
     'db: 'tx,
     K: TransactionKind,
@@ -521,26 +460,24 @@
 
     let mut account_changes = txn.cursor(tables::AccountChangeSet)?;
     let mut data = account_changes.seek(starting_key)?;
-    while data.is_some() {
-        let address = data.unwrap().1.address;
-        let hashed_address = keccak256(address);
+    while let Some((_, account_change)) = data {
+        let hashed_address = keccak256(account_change.address);
         out.insert(unpack_nibbles(hashed_address.as_bytes()).as_slice());
         data = account_changes.next()?;
     }
 
     let mut storage_changes = txn.cursor(tables::StorageChangeSet)?;
     let mut data = storage_changes.seek(starting_key)?;
-    while data.is_some() {
-        let address = data.as_ref().unwrap().0.address;
-        let location = data.as_ref().unwrap().1.location;
-        let hashed_address = keccak256(address);
-        let hashed_location = keccak256(location);
+    while let Some((key, storage_change)) = data {
+        let hashed_address = keccak256(key.address);
+        let hashed_location = keccak256(storage_change.location);
 
         let hashed_key = [
             hashed_address.as_bytes(),
             unpack_nibbles(hashed_location.as_bytes()).as_slice(),
         ]
         .concat();
+
         out.insert(hashed_key.as_slice());
         data = storage_changes.next()?;
     }
@@ -553,7 +490,7 @@
     etl_dir: &TempDir,
     from: BlockNumber,
     expected_root: Option<H256>,
-) -> Result<H256, DuoError>
+) -> std::result::Result<H256, DuoError>
 where
     'db: 'tx,
     E: EnvironmentKind,
@@ -566,7 +503,7 @@
     txn: &'tx MdbxTransaction<'db, RW, E>,
     etl_dir: &TempDir,
     expected_root: Option<H256>,
-) -> Result<H256, DuoError>
+) -> std::result::Result<H256, DuoError>
 where
     'db: 'tx,
     E: EnvironmentKind,
@@ -754,7 +691,7 @@
         let mut cursor = Cursor::new(&mut trie, &mut changed, prefix_b.as_slice()).unwrap();
 
         assert!(cursor.key().unwrap().is_empty());
-        assert!(cursor.can_skip_state());
+        assert!(cursor.can_skip_state);
 
         cursor.next().unwrap();
         assert!(cursor.key().is_none());
@@ -765,7 +702,7 @@
         let mut cursor = Cursor::new(&mut trie, &mut changed, prefix_b.as_slice()).unwrap();
 
         assert!(cursor.key().unwrap().is_empty());
-        assert!(!cursor.can_skip_state());
+        assert!(!cursor.can_skip_state);
 
         cursor.next().unwrap();
         assert_eq!(cursor.key().unwrap(), [0x2]);
@@ -836,7 +773,7 @@
         let mut cursor = Cursor::new(&mut trie, &mut changed, &prefix_b).unwrap();
 
         assert_eq!(cursor.key(), Some(vec![])); // root
-        assert!(cursor.can_skip_state()); // due to root_hash
+        assert!(cursor.can_skip_state); // due to root_hash
         cursor.next().unwrap(); // skips to end of trie
         assert_eq!(cursor.key(), None);
 
@@ -847,7 +784,7 @@
         let mut cursor = Cursor::new(&mut trie, &mut changed, &prefix_b).unwrap();
 
         assert_eq!(cursor.key(), Some(vec![])); // root
-        assert!(!cursor.can_skip_state());
+        assert!(!cursor.can_skip_state);
         cursor.next().unwrap();
         assert_eq!(cursor.key(), Some(vec![0x2]));
         cursor.next().unwrap();
@@ -865,7 +802,7 @@
     {
         let mut hashed_storage = tx.cursor(tables::HashedStorage).unwrap();
 
-        let mut hb = HashBuilder::new();
+        let mut hb = HashBuilder::new(None);
 
         for (loc, val) in [
             (
@@ -893,7 +830,7 @@
             hb.add_leaf(unpack_nibbles(loc.as_bytes()), &rlp::encode(&val));
         }
 
-        hb.root_hash()
+        hb.compute_root_hash()
     }
 
     fn read_all_nodes<K, T>(cursor: MdbxCursor<'_, K, T>) -> HashMap<Vec<u8>, Node>
@@ -919,7 +856,7 @@
         let txn = db.begin_mutable().unwrap();
 
         let mut hashed_accounts = txn.cursor(tables::HashedAccount).unwrap();
-        let mut hb = HashBuilder::new();
+        let mut hb = HashBuilder::new(None);
 
         let key1 = hex!("B000000000000000000000000000000000000000000000000000000000000000").into();
         let a1 = Account {
@@ -1009,7 +946,7 @@
         // Populate account & storage trie DB tables
         // ----------------------------------------------------------------
 
-        regenerate_intermediate_hashes(&txn, &temp_dir, Some(hb.root_hash())).unwrap();
+        regenerate_intermediate_hashes(&txn, &temp_dir, Some(hb.compute_root_hash())).unwrap();
 
         // ----------------------------------------------------------------
         // Check account trie
@@ -1020,21 +957,21 @@
 
         let node1a = &node_map[&vec![0xB]];
 
-        assert_eq!(node1a.state_mask(), 0b1011);
-        assert_eq!(node1a.tree_mask(), 0b0001);
-        assert_eq!(node1a.hash_mask(), 0b1001);
-
-        assert_eq!(node1a.root_hash(), None);
-        assert_eq!(node1a.hashes().len(), 2);
+        assert_eq!(node1a.state_mask, 0b1011);
+        assert_eq!(node1a.tree_mask, 0b0001);
+        assert_eq!(node1a.hash_mask, 0b1001);
+
+        assert_eq!(node1a.root_hash, None);
+        assert_eq!(node1a.hashes.len(), 2);
 
         let node2a = &node_map[&vec![0xB, 0x0]];
 
-        assert_eq!(node2a.state_mask(), 0b10001);
-        assert_eq!(node2a.tree_mask(), 0b00000);
-        assert_eq!(node2a.hash_mask(), 0b10000);
-
-        assert_eq!(node2a.root_hash(), None);
-        assert_eq!(node2a.hashes().len(), 1);
+        assert_eq!(node2a.state_mask, 0b10001);
+        assert_eq!(node2a.tree_mask, 0b00000);
+        assert_eq!(node2a.hash_mask, 0b10000);
+
+        assert_eq!(node2a.root_hash, None);
+        assert_eq!(node2a.hashes.len(), 1);
 
         // ----------------------------------------------------------------
         // Check storage trie
@@ -1045,12 +982,12 @@
 
         let node3 = &node_map[&key3.0.to_vec()];
 
-        assert_eq!(node3.state_mask(), 0b1010);
-        assert_eq!(node3.tree_mask(), 0b0000);
-        assert_eq!(node3.hash_mask(), 0b0010);
-
-        assert_eq!(node3.root_hash(), Some(storage_root));
-        assert_eq!(node3.hashes().len(), 1);
+        assert_eq!(node3.state_mask, 0b1010);
+        assert_eq!(node3.tree_mask, 0b0000);
+        assert_eq!(node3.hash_mask, 0b0010);
+
+        assert_eq!(node3.root_hash, Some(storage_root));
+        assert_eq!(node3.hashes.len(), 1);
 
         // ----------------------------------------------------------------
         // Add an account
@@ -1089,15 +1026,15 @@
         assert_eq!(node_map.len(), 2);
 
         let node1b = &node_map[&vec![0xB]];
-        assert_eq!(node1b.state_mask(), 0b1011);
-        assert_eq!(node1b.tree_mask(), 0b0001);
-        assert_eq!(node1b.hash_mask(), 0b1011);
-
-        assert_eq!(node1b.root_hash(), None);
-
-        assert_eq!(node1b.hashes().len(), 3);
-        assert_eq!(node1a.hashes()[0], node1b.hashes()[0]);
-        assert_eq!(node1a.hashes()[1], node1b.hashes()[2]);
+        assert_eq!(node1b.state_mask, 0b1011);
+        assert_eq!(node1b.tree_mask, 0b0001);
+        assert_eq!(node1b.hash_mask, 0b1011);
+
+        assert_eq!(node1b.root_hash, None);
+
+        assert_eq!(node1b.hashes.len(), 3);
+        assert_eq!(node1a.hashes[0], node1b.hashes[0]);
+        assert_eq!(node1a.hashes[1], node1b.hashes[2]);
 
         let node2b = &node_map[&vec![0xB, 0x0]];
         assert_eq!(node2a, node2b);
@@ -1132,16 +1069,16 @@
             assert_eq!(node_map.len(), 1);
 
             let node1c = &node_map[&vec![0xB]];
-            assert_eq!(node1c.state_mask(), 0b1011);
-            assert_eq!(node1c.tree_mask(), 0b0000);
-            assert_eq!(node1c.hash_mask(), 0b1011);
-
-            assert_eq!(node1c.root_hash(), None);
-
-            assert_eq!(node1c.hashes().len(), 3);
-            assert_ne!(node1b.hashes()[0], node1c.hashes()[0]);
-            assert_eq!(node1b.hashes()[1], node1c.hashes()[1]);
-            assert_eq!(node1b.hashes()[2], node1c.hashes()[2]);
+            assert_eq!(node1c.state_mask, 0b1011);
+            assert_eq!(node1c.tree_mask, 0b0000);
+            assert_eq!(node1c.hash_mask, 0b1011);
+
+            assert_eq!(node1c.root_hash, None);
+
+            assert_eq!(node1c.hashes.len(), 3);
+            assert_ne!(node1b.hashes[0], node1c.hashes[0]);
+            assert_eq!(node1b.hashes[1], node1c.hashes[1]);
+            assert_eq!(node1b.hashes[2], node1c.hashes[2]);
         }
 
         // Delete several accounts
@@ -1169,7 +1106,7 @@
             assert_eq!(
                 read_all_nodes(account_trie),
                 hashmap! {
-                    vec![0xB] => Node::new(0b1011, 0b0000, 0b1010, vec![node1b.hashes()[1], node1b.hashes()[2]], None)
+                    vec![0xB] => Node::new(0b1011, 0b0000, 0b1010, vec![node1b.hashes[1], node1b.hashes[2]], None)
                 }
             );
         }
@@ -1188,7 +1125,7 @@
         };
 
         let mut hashed_accounts = txn.cursor(tables::HashedAccount).unwrap();
-        let mut hb = HashBuilder::new();
+        let mut hb = HashBuilder::new(None);
 
         for key in [
             hex!("30af561000000000000000000000000000000000000000000000000000000000"),
@@ -1205,7 +1142,7 @@
             );
         }
 
-        let expected_root = hb.root_hash();
+        let expected_root = hb.compute_root_hash();
         assert_eq!(
             regenerate_intermediate_hashes(&txn, &temp_dir, Some(expected_root)).unwrap(),
             expected_root
@@ -1221,12 +1158,12 @@
 
         let node2 = &node_map[&vec![0x3, 0x0, 0xA, 0xF]];
 
-        assert_eq!(node2.state_mask(), 0b101100000);
-        assert_eq!(node2.tree_mask(), 0b000000000);
-        assert_eq!(node2.hash_mask(), 0b001000000);
-
-        assert_eq!(node2.root_hash(), None);
-        assert_eq!(node2.hashes().len(), 1);
+        assert_eq!(node2.state_mask, 0b101100000);
+        assert_eq!(node2.tree_mask, 0b000000000);
+        assert_eq!(node2.hash_mask, 0b001000000);
+
+        assert_eq!(node2.root_hash, None);
+        assert_eq!(node2.hashes.len(), 1);
     }
 
     fn int_to_address(i: u128) -> Address {
@@ -1756,7 +1693,6 @@
         crypto::{keccak256, trie_root},
         h256_to_u256,
         kv::{
-            mdbx::{MdbxCursor, MdbxTransaction},
             new_mem_database, tables,
             tables::{AccountChange, StorageChange, StorageChangeKey},
         },
@@ -1764,7 +1700,6 @@
         u256_to_h256, zeroless_view,
     };
     use anyhow::Result;
-    use mdbx::{EnvironmentKind, RW};
     use proptest::prelude::*;
     use std::collections::BTreeMap;
     use tempfile::TempDir;
