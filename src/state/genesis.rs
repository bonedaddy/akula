--- conflicted
+++ resolved
@@ -1,13 +1,8 @@
 use crate::{
-<<<<<<< HEAD
-    kv::{mdbx::MdbxTransaction, tables},
-=======
     kv::{mdbx::*, tables},
->>>>>>> 98409ac1
     models::*,
     state::*,
 };
-use mdbx::{EnvironmentKind, RW};
 use tempfile::TempDir;
 
 #[derive(Clone, Debug)]
@@ -142,19 +137,13 @@
     txn.set(tables::TotalGas, genesis, 0)?;
     txn.set(tables::TotalTx, genesis, 0)?;
 
-<<<<<<< HEAD
     txn.set(
         tables::LastHeader,
         Default::default(),
-        (genesis, block_hash),
+        (BlockNumber(0), block_hash),
     )?;
 
-    txn.set(tables::Config, block_hash, chainspec)?;
-=======
-    txn.set(tables::LastHeader, Default::default(), block_hash)?;
-
     txn.set(tables::Config, Default::default(), chainspec)?;
->>>>>>> 98409ac1
 
     Ok(true)
 }
