--- conflicted
+++ resolved
@@ -159,11 +159,7 @@
         if mark_database_as_discarded {
             let storage_table = self.txn.cursor(tables::Storage)?;
 
-<<<<<<< HEAD
-            let walker = storage_table.walk(Some(address));
-=======
             let walker = storage_table.walk_dup(address);
->>>>>>> 98409ac1
             pin!(walker);
 
             let storage_changes = self
@@ -173,15 +169,7 @@
                 .entry(address)
                 .or_default();
 
-<<<<<<< HEAD
-            while let Some((a, (slot, initial))) = walker.next().transpose()? {
-                if a != address {
-                    break;
-                }
-
-=======
             while let Some((slot, initial)) = walker.next().transpose()? {
->>>>>>> 98409ac1
                 // Only insert slot from db if it's not in storage buffer yet.
                 storage_changes.entry(h256_to_u256(slot)).or_insert(initial);
             }
