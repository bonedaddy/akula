--- conflicted
+++ resolved
@@ -1,16 +1,8 @@
 use crate::{
-<<<<<<< HEAD
-    kv::{mdbx::MdbxCursor, tables},
-    models::*,
-    u256_to_h256,
-};
-use mdbx::{TransactionKind, RW};
-=======
     kv::{mdbx::*, tables},
     models::*,
     u256_to_h256,
 };
->>>>>>> 98409ac1
 
 pub fn seek_storage_key<K>(
     cur: &mut MdbxCursor<'_, K, tables::Storage>,
