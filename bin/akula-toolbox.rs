--- conflicted
+++ resolved
@@ -141,11 +141,7 @@
 
 #[allow(unreachable_code)]
 async fn header_download(data_dir: AkulaDataDir, opts: HeaderDownloadOpts) -> anyhow::Result<()> {
-<<<<<<< HEAD
-    let chains_config = akula::sentry::chain_config::ChainsConfig::new();
-=======
     let chains_config = akula::sentry_connector::chain_config::ChainsConfig::new()?;
->>>>>>> 98409ac1
     let chain_config = chains_config.get(&opts.chain_name)?;
 
     let sentry_api_addr = opts.sentry_api_addr.clone();
@@ -426,16 +422,12 @@
 
     let tx = env.begin()?;
 
-<<<<<<< HEAD
-    println!("{:?}", tx.get(tables::Storage, address)?);
-=======
     println!(
         "{:?}",
         tx.cursor(tables::Storage)?
             .walk_dup(address)
             .collect::<anyhow::Result<Vec<_>>>()?
     );
->>>>>>> 98409ac1
 
     Ok(())
 }
